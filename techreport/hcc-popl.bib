
@article{pitts-rel-domains,
  author    = {Andrew M. Pitts},
  title     = {Relational Properties of Domains},
  journal   = {Inf. Comput.},
  volume    = {127},
  number    = {2},
  year      = {1996},
  pages     = {66-90},
  ee        = {http://dx.doi.org/10.1006/inco.1996.0052},
  bibsource = {DBLP, http://dblp.uni-trier.de}
}

@inproceedings{benton+:coq-domains,
 author = {Benton, Nick and Kennedy, Andrew and Varming, Carsten},
 title = {Some Domain Theory and Denotational Semantics in Coq},
 booktitle = {Proceedings of the 22nd International Conference on Theorem Proving in Higher Order Logics},
 series = {TPHOLs '09},
 year = {2009},
 isbn = {978-3-642-03358-2},
 location = {Munich, Germany},
 pages = {115--130},
 numpages = {16},
 url = {http://dx.doi.org/10.1007/978-3-642-03359-9_10},
 doi = {10.1007/978-3-642-03359-9_10},
 acmid = {1616090},
 publisher = {Springer-Verlag},
 address = {Berlin, Heidelberg},
}

@book{winskel,
  author    = {Glynn Winskel},
  title     = {The formal semantics of programming languages - an introduction},
  publisher = {MIT Press},
  series    = {Foundation of computing series},
  year      = {1993},
  isbn      = {978-0-262-23169-5},
  pages     = {I-XVIII, 1-361},
  bibsource = {DBLP, http://dblp.uni-trier.de}
}



@inproceedings{xu+:contracts,
 author = {Xu, Dana N. and Peyton Jones, Simon and Claessen, Koen},
 title = {Static contract checking for Haskell},
 booktitle = {Proceedings of the 36th annual ACM SIGPLAN-SIGACT symposium on Principles of programming languages},
 series = {POPL '09},
 year = {2009},
 isbn = {978-1-60558-379-2},
 location = {Savannah, GA, USA},
 pages = {41--52},
 numpages = {12},
 url = {http://doi.acm.org/10.1145/1480881.1480889},
 doi = {10.1145/1480881.1480889},
 acmid = {1480889},
 publisher = {ACM},
 address = {New York, NY, USA},
 keywords = {contract satisfaction, static contract checking},
}


@article{Xu:2009:SCC:1594834.1480889,
 author = {Xu, Dana N. and Peyton Jones, Simon and Claessen, Koen},
 title = {Static contract checking for Haskell},
 journal = {SIGPLAN Not.},
 issue_date = {January 2009},
 volume = {44},
 number = {1},
 month = jan,
 year = {2009},
 issn = {0362-1340},
 pages = {41--52},
 numpages = {12},
 url = {http://doi.acm.org/10.1145/1594834.1480889},
 doi = {10.1145/1594834.1480889},
 acmid = {1480889},
 publisher = {ACM},
 address = {New York, NY, USA},
 keywords = {contract satisfaction, static contract checking},
}

@inproceedings{DBLP:conf/esop/BeloGIP11,
  author = {Jo{\~a}o Filipe Belo and
                  Michael Greenberg and
                  Atsushi Igarashi and
                  Benjamin C. Pierce},
  title = {Polymorphic Contracts},
  booktitle = {European Symposium on Programming (ESOP), Saarbr{\"u}cken, Germany},
  year = {2011},
  pages = {18-37},
  ee = {http://dx.doi.org/10.1007/978-3-642-19718-5_2},
  bcp = {Yes},
  plclub = {Yes},
  keys = {contracts},
  crossref = {DBLP:conf/esop/2011},
  bibsource = {DBLP, http://dblp.uni-trier.de}
}

@inproceedings{Greenberg10,
  author = {Michael Greenberg and Benjamin C. Pierce and Stephanie Weirich},
  title = {Contracts Made Manifest},
  year = {2010},
  publisher = {ACM},
  booktitle = {{ACM} {SIGPLAN--SIGACT} {S}ymposium on {P}rinciples of {P}rogramming
                     {L}anguages ({POPL}), Madrid, Spain},
  month = jan,
  bcp = {Yes},
  keys = {contracts},
  plclub = {Yes},
  short = {http://www.cis.upenn.edu/~bcpierce/papers/contracts-popl.pdf}
}




@inproceedings{Rondon:2008:LT:1375581.1375602,
 author = {Rondon, Patrick M. and Kawaguci, Ming and Jhala, Ranjit},
 title = {Liquid types},
 booktitle = {Proceedings of the 2008 ACM SIGPLAN conference on Programming language design and implementation},
 series = {PLDI '08},
 year = {2008},
 isbn = {978-1-59593-860-2},
 location = {Tucson, AZ, USA},
 pages = {159--169},
 numpages = {11},
 url = {http://doi.acm.org/10.1145/1375581.1375602},
 doi = {10.1145/1375581.1375602},
 acmid = {1375602},
 publisher = {ACM},
 address = {New York, NY, USA},
 keywords = {dependent types, hindley-milner, predicate abstraction, type inference},
} 

@inproceedings{Mitchell:2008:PBE:1411286.1411293,
 author = {Mitchell, Neil and Runciman, Colin},
 title = {Not all patterns, but enough: an automatic verifier for partial but sufficient pattern matching},
 booktitle = {Proceedings of the first ACM SIGPLAN symposium on Haskell},
 series = {Haskell '08},
 year = {2008},
 isbn = {978-1-60558-064-7},
 location = {Victoria, BC, Canada},
 pages = {49--60},
 numpages = {12},
 url = {http://doi.acm.org/10.1145/1411286.1411293},
 doi = {10.1145/1411286.1411293},
 acmid = {1411293},
 publisher = {ACM},
 address = {New York, NY, USA},
 keywords = {automatic verification, functional programming, haskell, pattern-match errors, preconditions},
} 





@inproceedings{Bierman+:subtyping,
 author = {Bierman, Gavin M. and Gordon, Andrew D. and Hri\c{t}cu, C\u{a}t\u{a}lin and Langworthy, David},
 title = {Semantic subtyping with an SMT solver},
 booktitle = {Proceedings of the 15th ACM SIGPLAN international conference on Functional programming},
 series = {ICFP '10},
 year = {2010},
 isbn = {978-1-60558-794-3},
 location = {Baltimore, Maryland, USA},
 pages = {105--116},
 numpages = {12},
 url = {http://doi.acm.org/10.1145/1863543.1863560},
 doi = {10.1145/1863543.1863560},
 acmid = {1863560},
 publisher = {ACM},
 address = {New York, NY, USA},
 keywords = {data processing, satisfiability modulo theories, semantic subtyping, type systems},
} 



@inproceedings{Leino:2012:AIS:2189257.2189278,
 author = {Leino, K. Rustan M.},
 title = {Automating induction with an SMT solver},
 booktitle = {Proceedings of the 13th international conference on Verification, Model Checking, and Abstract Interpretation},
 series = {VMCAI'12},
 year = {2012},
 isbn = {978-3-642-27939-3},
 location = {Philadelphia, PA},
 pages = {315--331},
 numpages = {17},
 url = {http://dx.doi.org/10.1007/978-3-642-27940-9_21},
 doi = {10.1007/978-3-642-27940-9_21},
 acmid = {2189278},
 publisher = {Springer-Verlag},
 address = {Berlin, Heidelberg},
} 


@inproceedings{boogie,
  author    = {Michael Barnett and
               Bor-Yuh Evan Chang and
               Robert DeLine and
               Bart Jacobs and
               K. Rustan M. Leino},
  title     = {Boogie: A Modular Reusable Verifier for Object-Oriented
               Programs},
  booktitle = {FMCO},
  year      = {2005},
  pages     = {364-387},
  ee        = {http://dx.doi.org/10.1007/11804192_17},
  crossref  = {DBLP:conf/fmco/2005},
  bibsource = {DBLP, http://dblp.uni-trier.de}
}

@inproceedings{fstar,
  author    = {Nikhil Swamy and
               Juan Chen and
               C{\'e}dric Fournet and
               Pierre-Yves Strub and
               Karthikeyan Bhargavan and
               Jean Yang},
  title     = {Secure distributed programming with value-dependent types},
  booktitle = {ICFP},
  year      = {2011},
  pages     = {266-278},
  ee        = {http://doi.acm.org/10.1145/2034773.2034811},
  crossref  = {DBLP:conf/icfp/2011},
  bibsource = {DBLP, http://dblp.uni-trier.de}
}


@article{Knowles+:sage,
 author = {Knowles, Kenneth and Flanagan, Cormac},
 title = {Hybrid type checking},
 journal = {ACM Trans. Program. Lang. Syst.},
 issue_date = {January 2010},
 volume = {32},
 number = {2},
 month = feb,
 year = {2010},
 issn = {0164-0925},
 pages = {6:1--6:34},
 articleno = {6},
 numpages = {34},
 url = {http://doi.acm.org/10.1145/1667048.1667051},
 doi = {10.1145/1667048.1667051},
 acmid = {1667051},
 publisher = {ACM},
 address = {New York, NY, USA},
 keywords = {Type systems, contracts, dynamic checking, static checking},
} 

@inproceedings{Suter:2011:SMR:2041552.2041575,
 author = {Suter, Philippe and K\"{o}ksal, Ali Sinan and Kuncak, Viktor},
 title = {Satisfiability modulo recursive programs},
 booktitle = {Proceedings of the 18th international conference on Static analysis},
 series = {SAS'11},
 year = {2011},
 isbn = {978-3-642-23701-0},
 location = {Venice, Italy},
 pages = {298--315},
 numpages = {18},
 url = {http://dl.acm.org/citation.cfm?id=2041552.2041575},
 acmid = {2041575},
 publisher = {Springer-Verlag},
 address = {Berlin, Heidelberg},
} 

<<<<<<< HEAD
%Andreas Abel, Thierry Coquand and Ulf Norell. Connecting a Logical Framework to a First-Order Logic Prover . In the proceedings of the 5th International Workshop on Frontiers of Combining Systems, FroCoS 2005. Copyright © Springer-Verlag. 

@InProceedings{AgdaFOL,
  author = 	 {Andreas Abel and Thierry Coquand and Ulf Norell},
  title = 	 {Connecting a Logical Framework to a First-Order Logic Prover},
  booktitle = {5th International Workshop on Frontiers of Combining Systems (FroCoS)},
  year = 	 {2005},
  series = 	 {LNCS},
  publisher = {Springer Verlag}
}

%Extending Sledgehammer with SMT solvers 
%J. C. B., Sascha Böhme, and Lawrence C. Paulson. Extended version of CADE-23 paper. 

@InProceedings{Sledgehammer,
  author = 	 {Jasmin Blanchette and Sascha B{\"o}hme and Lawrence Paulson},
  title = 	 {Extending {Sledgehammer} with {SMT} solvers},
  booktitle = {Conference on Automated Deduction (CADE)},
  year = 	 {2011},
  series = 	 {LNCS},
  publisher = {Springer Verlag}
}

@InProceedings{TypeTheoryFOL,
  author = 	 {Ana Bove and Peter Dybjer and Andr\'es Sicard-Ram\'{i}rez},
  title = 	 {Combining Interactive and Automatic Reasoning
                  in First Order Theories of Functional Programs},
  booktitle = {15th International Conference on {F}oundations of 
                  {S}oftware {S}cience and {C}omputational {S}tructures, 
                  {FoSSaCS} 2012},
  pages = 	 {104--118},
  year = 	 {2012},
  editor = 	 {Lars Birkedal},
  volume = 	 {7213},
  series = 	 {LNCS},
  month = 	 {March}
}

@inproceedings{ paradox
  , title       = { New Techniques that Improve {MACE}-style Model Finding }
  , author      = { Koen Claessen
                and Niklas S{\"o}rensson }
  , booktitle   = { Proc.\ of Workshop on Model Computation (MODEL) }
  , year        = { 2003 }
}
=======

@inproceedings{Hinze:2006:TCF:2100071.2100093,
 author = {Hinze, Ralf and Jeuring, Johan and L\"{o}h, Andres},
 title = {Typed contracts for functional programming},
 booktitle = {Proceedings of the 8th international conference on Functional and Logic Programming},
 series = {FLOPS'06},
 year = {2006},
 isbn = {3-540-33438-6, 978-3-540-33438-5},
 location = {Fuji-Susono, Japan},
 pages = {208--225},
 numpages = {18},
 url = {http://dx.doi.org/10.1007/11737414_15},
 doi = {10.1007/11737414_15},
 acmid = {2100093},
 publisher = {Springer-Verlag},
 address = {Berlin, Heidelberg},
} 
>>>>>>> a4b852ca
<|MERGE_RESOLUTION|>--- conflicted
+++ resolved
@@ -262,7 +262,6 @@
  address = {Berlin, Heidelberg},
 } 
 
-<<<<<<< HEAD
 %Andreas Abel, Thierry Coquand and Ulf Norell. Connecting a Logical Framework to a First-Order Logic Prover . In the proceedings of the 5th International Workshop on Frontiers of Combining Systems, FroCoS 2005. Copyright © Springer-Verlag. 
 
 @InProceedings{AgdaFOL,
@@ -308,7 +307,6 @@
   , booktitle   = { Proc.\ of Workshop on Model Computation (MODEL) }
   , year        = { 2003 }
 }
-=======
 
 @inproceedings{Hinze:2006:TCF:2100071.2100093,
  author = {Hinze, Ralf and Jeuring, Johan and L\"{o}h, Andres},
@@ -325,5 +323,4 @@
  acmid = {2100093},
  publisher = {Springer-Verlag},
  address = {Berlin, Heidelberg},
-} 
->>>>>>> a4b852ca
+} 