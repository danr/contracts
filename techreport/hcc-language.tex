To formalise the ideas behind our implementation, we define a
tiny source language $\theLang$:
a polymorphic, higher-order, call-by-name $\lambda$-calculus with
algebraic datatypes, pattern matching, and recursion.
Our actual implementation treats all of Haskell, by using GHC as a front
end to translate Haskell into language $\theLang$.

\kc{I think we should add an example here, of a Haskell program and its translation into FOL. Suggestion: map.}

\subsection{Syntax of $\theLang$} \label{s:syntax}

\begin{figure}
\[\begin{array}{l}
\begin{array}{lrll}
\multicolumn{4}{l}{\text{Programs, definitions, and expressions}} \\
P   & ::= & d_1 \ldots d_n \\
d   & ::= & f\; \ol{a} \; \ol{(x\!:\!\tau)} = u \\
u   & ::= & \multicolumn{2}{l}{e \; \mid \; @case@\;e\;@of@\;\ol{K\;\ol{y} -> e}} \\
e  & ::=  & x            & \text{Variables} \\
   & \mid & f[\ol{\tau}] & \text{Function variables} \\
   & \mid & K[\ol{\tau}](\ol{e}) & \text{Data constructors (saturated)} \\
   & \mid & e\;e         & \text{Applications} \\
   & \mid & @BAD@        & \text{Runtime error} \\
\end{array}\\ \\
\begin{array}{lrll}
\multicolumn{3}{l}{\text{Syntax of closed values}} \\
 v,w & ::= & K^\ar[\ol{\tau}](\oln{e}{\ar}) \;\mid\; f^\ar[\ol{\tau}]\;\oln{e}{m < \ar} \;\mid\; @BAD@ \\ \\
\end{array}
\\
\begin{array}{lrll}
\multicolumn{3}{l}{\text{Contracts}} \\
 \Ct & ::=  & \{ x \mid e \}        & \text{Base contracts}  \\
     & \mid &  (x : \Ct_1) -> \Ct_2      & \text{Arrow contracts} \\
     & \mid & \Ct_1 \& \Ct_2             & \text{Conjunctions}   \\
     & \mid & \CF                        & \text{Crash-freedom}   \\
\end{array}
\\ \\
\begin{array}{lrll}
\multicolumn{3}{l}{\text{Types}} \\
\tau,\sigma & ::=  & T\;\taus & \text{Datatypes} \\
            & \mid & a \mid \tau -> \tau
\end{array}
\\ \\
\begin{array}{lrll}
\multicolumn{3}{l}{\text{Type environments and signatures}} \\
\Gamma & ::=  & \cdot \mid \Gamma,x \\
\Delta & ::=  & \cdot \mid \Delta,a \mid \Delta,x{:}\tau \\
\Sigma & ::=  & \cdot \mid \Sigma,T{:}n \mid \Sigma,f{:}\forall\ol{a} @.@ \tau \mid \Sigma,K^{\ar}{:}\forall\ol{a} @.@ \oln{\tau}{\ar} -> @T@\;\as
\end{array}
\\ \\
\begin{array}{lrll}
\multicolumn{3}{l}{\text{Auxiliary functions}} \\
%% constrs(\Sigma,T) & = & \{ K \mid (K{:}\forall \as @.@ \taus -> T\;\as) \in \Sigma \} \\
(\cdot)^{-}            & = & \cdot \\
(\Delta,a)^{-}         & = & \Delta^{-} \\
(\Delta,(x{:}\tau))^{-} & = & \Delta^{-},x
%% \tyar{D}{f} & = & n & \\
%%             & \multicolumn{3}{l}{\text{when}\; (f |-> \Lambda\oln{a}{n} @.@ \lambda\ol{x{:}\tau} @.@ u) \in D} \\
%% \tmar{D}{f} & = & n & \\
%%             & \multicolumn{3}{l}{\text{when}\; (f |-> \Lambda\ol{a} @.@ \lambda\oln{x{:}\tau}{n} @.@ u) \in D}
\end{array}
\end{array}\]
\caption{Syntax of $\theLang$ and its contracts}\label{fig:syntax}
\end{figure}

Figure~\ref{fig:syntax} presents the syntax of $\theLang$.  A program
$P$ consists of a set of recursive function definitions $d_1 \ldots
d_n$. Each definition has a left hand side that binds its type-variable and
term-variable parameters;
if $f$ has $n$ term-variable parameters we say that
it has arity $n$, and sometimes write it $f^n$.
The right hand side $u$ of a definition is either a @case@ expression or a
@case@-free expression $e$.  A @case@-free expression consists of
variables $x$, function variables $f[\taus]$ fully applied to their
type arguments, applications $e_1\;e_2$, data constructor applications
$K[\taus](\ol{e})$. As a notation, we use
$\oln{x}{n}$ for sequences of elements of size $n$. When $n$ is
omitted $\ol{x}$ has a size which is implied by the context or is not
interesting.

A program \emph{crashes} if it evaluates the special value @BAD@.
For example, we assume that the standard Haskell function @error@
simply invokes @BAD@, thus:
\begin{code}
  error :: String -> a
  error s = BAD
\end{code}
Moreover, we assume that all incomplete pattern-matches are completed, with the
missing case yielding @BAD@.  For example:
\begin{code}
  head :: [a] -> [a]
  head (x:xs) = x
  head []     = BAD
\end{code}
In our context, @BAD@ is our way to saying what it means for a program to ``go wrong'',
and verification amounts to proving that a program cannot invoke @BAD@.

Our language embodies several convenient syntactic constraints:
(i)~$\lambda$ abstractions occur only at the top-level,
(ii)~@case@-expressions can only immediately follow a function
definition, and (iii) constructors are fully applied.
Any Haskell program can be transformed into this restricted
form using lambda-lifting, @case@-lifting, and eta-expansion respectively,
and our working prototype does just this.
However this simpler language is instead extremely
convenient for the translation of programs to first-order logic.

$\theLang$ is an explicitly-typed language, and we assume the existence
of a typing relation $\Sigma |- P$, which checks that a program
conforms to the definitions in the signature $\Sigma$. A signature
$\Sigma$ (Figure~\ref{fig:syntax}) records the declared data types,
data constructors and types of functions in the program $P$. The
well-formedness of expressions is checked with a typing relation
$\Sigma;\Delta |- u : \tau$, where $\Delta$ is a typing environment,
also in Figure~\ref{fig:syntax}.  We do not give the details of the
typing relation since it is standard.
Our technical development and analysis in the following sections
assume that programs have been checked for type errors.
The typing judgement should check that all pattern matches are
exhaustive; as mentioned above, missing cases should return @BAD@.

The syntax of closed values is also given in Figure~\ref{fig:syntax}. Since we do not
have arbitrary $\lambda$-abstractions, values can only be partial function applications
$f^\ar[\ol{\tau}]\;\oln{e}{m < \ar}$, data constructor applications $K[\tau](\ol{e})$,
and the error term @BAD@.

The operational semantics of $\theLang$ is entirely standard, and we do not give it here.
We write $P |- u \Downarrow v$ to mean ``In program P, right-hand side $u$ evaluates to
value $v$'',

% -------------------- Omitted section on operational semantics ------------
% \subsection{Operational semantics of $\theLang$}
%
% \spj{Why do we give an operational as well as denotational semantics?}
% The big-step operational semantics of our language is given in
% Figure~\ref{fig:opsem}, which contains no surprises. One interesting
% detail of big-step semantics is that they do not distinguish between non-termination
% and ``getting stuck'', meaning that if $P \not|- e \Downarrow v$ then $e$ could either diverge or its
% evaluation could get stuck. We return to this convenient for our purposes form of operational
% semantics later. \spj{Where later? Also this sentence is hard to parse; indeed I'm not quite
% sure what it means.}
% \begin{figure}
% \[\begin{array}{c}
% \ruleform{P |- u \Downarrow v} \\
% \prooftree
% \begin{array}{c} \ \\
% \end{array}
% -------------------------------------{EVal}
% P |- v \Downarrow v
% ~~~~~
% \begin{array}{c}
% (f \;\ol{a}\;\oln{(x{:}\tau)}{m} = u) \in P \\
% P |- u[\ol{\tau}/\ol{a}][\ol{e}/\ol{x}] \Downarrow v
% \end{array}
% -------------------------------------{EFun}
% P |- f[\ol{\tau}]\;\oln{e}{m} \Downarrow v
% ~~~~~
% \begin{array}{c}
% P |- e_1 \Downarrow v_1 \\
% P |- v_1\;e_2 \Downarrow w
% \end{array}
% ------------------------------------------------{EApp}
% P |- e_1\;e_2 \Downarrow w
% ~~~~~
% \begin{array}{c}
% P |- e_1 \Downarrow @BAD@
% \end{array}
% ------------------------------------------------{EBadApp}
% P |- e_1\;e_2 \Downarrow @BAD@
% ~~~~~
% %% \endprooftree \\ \\
% %% \ruleform{P |- u \Downarrow v} \\ \\
% %% \prooftree
% %% P |- e \Downarrow v
% %% -------------------------------------{EUTm}
% %% P |- e \Downarrow v
% %% ~~~~
% \begin{array}{c}
% P |- e \Downarrow K_i[\ol{\sigma}_i](\ol{e}_i) \quad
% P |- e'_i[\ol{e}_i/\ol{y}_i] \Downarrow w
% \end{array}
% ------------------------------------{ECase}
% P |- @case@\;e\;@of@\;\ol{K\;\ol{y} -> e'} \Downarrow w
% ~~~~~
% \begin{array}{c}
% P |- e \Downarrow @BAD@ \\
% \end{array}
% ------------------------------------{EBadCase}
% P |- @case@\;e\;@of@\;\ol{K\;\ol{y} -> e'} \Downarrow @BAD@
% %% \begin{array}{c}
% %% (f |-> \Lambda\ol{a} @.@ \lambda\oln{x{:}\tau}{m} @.@ @case@\;e\;@of@\;\ol{K\;\ol{y} -> e'}) \in D \\
% %% D |- e[\ol{\tau}/\ol{a}][\ol{e}/\ol{x}] \Downarrow @BAD@ \\
% %% \end{array}
% %% -------------------------------------{EBadCase}
% %% D |- f[\ol{\tau}]\;\oln{e}{m} \Downarrow @BAD@
% \endprooftree
% \end{array}\]
% \caption{Operational semantics of $\theLang$}\label{fig:opsem}
% \end{figure}
% %% We can state some standard properties of the typing and evaluation relation.
% %% \begin{lemma}[Subject reduction]
% %% Assume $\Sigma |- P$ and $\Sigma;\cdot |- e : \tau$
% %% If $P |- e \Downarrow w$ then $P |- value(w)$ and $\Sigma;\cdot |- w : \tau$.
% %% \end{lemma}
% The operational semantics of Figure~\ref{fig:opsem} has the possibility of non-determinism because
% of the overlapping of several rules for applications. But that is not a problem, as we can prove that evaluation
% is deterministic using the following two lemmas.
% \begin{lemma}[Value determinacy]
% If $\Sigma;\cdot |- v : \tau$ and
% $\Sigma |- P$ and $P |- v \Downarrow w$ then $ v = w $.
% \end{lemma}
% \begin{lemma}[Determinacy of evaluation]
% If $\Sigma;\cdot |- e : \tau$ and
% $\Sigma |- P$ and $\Sigma;\cdot |- e \Downarrow v_1$ and $\Sigma;\cdot |- e \Downarrow v_2$ then
% $v_1 = v_2$.
% \end{lemma}
% Finally, big-step soundness asserts that an expression that evaluates results in a
% well-typed value.
% \begin{lemma}[Big-step soundness]
% If $\Sigma;\cdot |- e : \tau$ and
% $\Sigma |- P$ and $\Sigma;\cdot |- e \Downarrow v$ then $\Sigma;\cdot |- v : \tau$.
% \end{lemma}

\subsection{Contracts}

% \begin{figure}
% \[\begin{array}{lcl}
% e \in \{ x \mid e_p\} & <=> &  e \not\Downarrow \text{ or } e_p[e/x] \not\Downarrow \text{ or} \\
%                         &     &  e_p[e/x] \Downarrow True \\
% e \in (x{:}\Ct_1) -> \Ct_2 & <=> &
%                         \forall e' \in \Ct_1.\; (e\;e') \in \Ct_2[e'/x] \\
% e \in \Ct_1 \& \Ct_2 & <=> & e \in \Ct_1 \text{ and } e \in \Ct_2 \\
% e \in \CF            & <=> & \forall {\cal C}. BAD \not\in {\cal C} \Rightarrow e \not\Downarrow BAD
% \end{array}
% \]
% \caption{Operational semantics of contracts} \label{f:contract-spec-op}
% \end{figure}

We now turn our attention to contracts. The syntax of contracts
is given in Figure~\ref{fig:syntax} and includes base contracts
$\{ x \mid e \}$, arrow contracts $(x : \Ct_1) -> \Ct_2$, conjunctions
$\Ct_1 \& \Ct_2$ and crash-freedom $\CF$. Previous work~\cite{xu+:contracts}
includes other constructs as well, but the constructs we give here are enough to verify
many programs and exhibit the interesting theoretical and practical problems.

We write $e \in C$ to mean ``the expression $e$ satisfies the contract $C$'', and similarly
for functions $f$.  We will say what contracts mean formally in
Section~\ref{s:den-sem-contracts}.  However, here is their informal meaning:
\begin{itemize}
\item $e \in \{x | e'\}$ means that $e$ does not evaluate to a value
  or $e[e'/x]$ evaluates to @True@ or does not evaluate to a value.
Notice that $e'$ is an arbitrary expression
(in our implementation, arbitrary Haskell expressions),
rather than being restricted to some well behaved meta-language.  This
is great for the programmer because the language and its library
functions is familiar, but it poses a challenge for verification
because these expressions in contracts may themselves diverge or
crash.
\item $e \in (x:\Ct_1) \rightarrow \Ct_2$ implies that, whenever $e'$ satisfies $\Ct_1$, it
is the case that $(e\,e')$ satisfies $\Ct_2[e'/x]$.
\item $e \in \Ct_1 \& \Ct_2$ means that $e$ satisfies both $\Ct_1$ and $\Ct_2$.
\item $e \in \CF$ means that $e$ is \emph{crash free}, that is $e$ does not
crash regardless of what context it is plugged into (see Section~\ref{s:cf-fol}).
\end{itemize}

% -----------------------------------------------------------------
\section{Translating $\theLang$ to first-order logic} \label{ssect:trans-fol}

Our goal is to answer the question ``does expression $e$ satisfy
contract $C$?''.  Our plan is to translate both the expression and the
contract into appropriate first-order logic (FOL) formulae, and get a standard 
FOL prover to do the heavy lifting. In this section we formalise our new translation, 
and describe how we use it to verify contracts.

\subsection{The FOL language}

\begin{figure}
\[\begin{array}{c}
\begin{array}{lrll}
\multicolumn{3}{l}{\text{Terms}} \\
  s,t & ::=  & x                          & \text{Variables} \\
      & \mid & f(\ol{t})                  & \text{Function applications} \\
      & \mid & K(\ol{t})                  & \text{Constructor applications} \\
      & \mid & \sel{K}{i}(t)              & \text{Constructor selectors} \\
      & \mid & f_{ptr} \mid app(t,s)       & \text{Pointers and application} \\
      & \mid & \unr \mid \bad             & \text{Unreachable, bad} \\ \\
\multicolumn{3}{l}{\text{Formulae}} \\
 \phi & ::=  & \lcf{t}    & \text{Crash-freedom} \\
%%      & \mid & \lncf{t}   & \text{Can provably cause crash} \\
      & \mid & t_1 = t_2  & \text{Equality} \\
      & \mid & \phi \land \phi \mid \phi \lor \phi \mid \neg \phi \\
      & \mid & \forall x @.@ \phi \mid \exists x @.@ \phi \\ \\
\end{array}
\\
\multicolumn{1}{l}{\text{Abbreviations}} \\
\begin{array}{rcl}
app(t,\oln{s}{n}) & = & (\ldots(app(t,s_1),\ldots s_n)\ldots) \\
\phi_1 \Rightarrow \phi_2 & = & \neg \phi_1 \lor \phi_2
\end{array}
\end{array}\]
\caption{Syntax of FOL}\label{fig:fol-image}
\end{figure}

We begin with the syntax of the FOL language, which is given in
Figure~\ref{fig:fol-image}. There are two syntactic forms,
\emph{terms} and \emph{formulae}. Terms include saturated function applications
$f(\ol{t})$, saturated constructor applications $K(\ol{t})$, and variables. They
also include, for each data constructor $K^\ar$ in the signature
$\Sigma$ with arity $\ar$ a set of {\em selector functions}
$\sel{K}{i}(t)$ for $i \in 1 \ldots \ar$.  The terms $app(t,s)$ and
$f_{ptr}$ concern the higher-order aspects of $\theLang$
(namely un-saturated applications), which we
discuss in Section~\ref{s:hof}.  Finally we introduce two new
syntactic constructs $\unr$ and $\bad$. As an abbreviation we often use
$app(t,\ol{s})$ for the sequence of applications to each $s_i$, as
Figure~\ref{fig:fol-image} shows.

A formula $\phi$ in Figure~\ref{fig:fol-image} is just a first-order logic
formula, augmented with a predicate $\lcf{t}$ for crash-freedom, which
we discuss in Section~\ref{s:cf-fol}.

\subsection{Translation of expressions to FOL}\label{ssect:trans-exprs}

% ---------------------------------------------------
\begin{figure}\small
\setlength{\arraycolsep}{2pt}
\[\begin{array}{c}
\ruleform{\ptrans{\Sigma}{P} = \formula{\phi} } \quad
\ptrans{\Sigma}{\ol{d}} = \bigwedge \ol{\dtrans{\Sigma}{d}}
\\ \\
\ruleform{\dtrans{\Sigma}{d} = \formula{\phi}} \\ \\
\begin{array}{rcl}
  \dtrans{\Sigma}{f \;\ol{a}\;\ol{(x{:}\tau)} = u}
    & =     & \formula{\forall \ol{x} @.@\, \utrans{\sigma}{u}{f(\ol{x})}} \\
    & \land & \formula{\forall \ol{x} @.@\, f(\ol{x}) = app(f_{ptr},\xs)} \\
\end{array}
\\ \\
\ruleform{\utrans{\Sigma}{u}{s} = \formula{\phi}} \\ \\
\begin{array}{rcl}
\utrans{\Sigma}{e}{s}
  & = & \formula{(s = \etrans{\Sigma}{\Gamma}{e})} \\
\multicolumn{3}{l}{\utrans{\Sigma}
    {@case@\;e\;@of@\;\ol{K\;\ol{y} -> e'}}{s}} \\
\multicolumn{3}{l}{
\quad
  \begin{array}[t]{rl}
    = & \formula{(t = \bad => s = bad)} \\
    \land & \formula{(\forall \ol{y} @.@ t = K_1(\ol{y}) => s = \etrans{\Sigma}{\Gamma}{e'_1})\;\land \ldots}  \\
    \land & \formula{(t{\neq}\bad\;\land\;
                 t{\neq}K_1(\oln{{\sel{K_1}{i}}(t)}{})\;\land\;\ldots => s=\unr)} \\
    \mbox{where} & t  =  \etrans{\Sigma}{\Gamma}{e}
 \end{array}
}
\end{array}
\\ \\
\ruleform{\etrans{\Sigma}{\Gamma}{e} = \formula{t} } \\ \\
\begin{array}{rcl}
\etrans{\Sigma}{\Gamma}{x} & = & \formula{x} \\
\etrans{\Sigma}{\Gamma}{f[\ol{\tau}]} & = & \formula{f_{ptr}} \\
\etrans{\Sigma}{\Gamma}{K[\ol{\tau}](\ol{e})} & = & \formula{K(\ol{\etrans{\Sigma}{\Gamma}{e}})} \\
\etrans{\Sigma}{\Gamma}{e_1\;e_2} & = & \formula{app(\etrans{\Sigma}{\Gamma}{e_1},
                                                     \etrans{\Sigma}{\Gamma}{e_2})} \\
\etrans{\Sigma}{\Gamma}{@BAD@} & = & \formula{\bad}
\end{array}
\\ \\
\ruleform{\ctrans{\Sigma}{\Gamma}{e \in \Ct} = \formula{\phi}} \\ \\
\begin{array}{rcl}
\ctrans{\Sigma}{\Gamma}{e \in \{(x{:}\tau) \mid e' \}}
  & = & \formula{t{=}\unr} \\
  & \lor & \formula{t'[t/x]{=}\unr} \\
  & \lor & \formula{t'[t/x]{=}\True} \\
  & \mbox{where} &
    \begin{array}[t]{rcl}
      t  & = & \etrans{\Sigma}{\Gamma}{e} \; \text{and} \; t' = \etrans{\Sigma}{\Gamma}{e'}
    \end{array}
\\
\ctrans{\Sigma}{\Gamma}{e \in (x{:}\Ct_1) -> \Ct_2}
  & = & \formula{\forall x @.@ \ctrans{\Sigma}{\Gamma,x}{x \in \Ct_1}
                          \Rightarrow \ctrans{\Sigma}{\Gamma,x}{e\;x \in \Ct_2}}
\\
\ctrans{\Sigma}{\Gamma}{e \in \Ct_1 \& \Ct_2}
   & = & \formula{ \ctrans{\Sigma}{\Gamma}{e \in \Ct_1} /\ \ctrans{\Sigma}{\Gamma}{e \in \Ct_2}}
\\
\ctrans{\Sigma}{\Gamma}{e \in \CF} & = & \formula{\lcf{\etrans{\Sigma}{\Gamma}{e}}}
\end{array}
\end{array}\]
\caption{Translation of programs and contracts to logic}
   \label{fig:etrans}\label{fig:contracts-minless}
\end{figure}
% ---------------------------------------------------
\begin{figure}\small
\setlength{\arraycolsep}{1pt}
\[\begin{array}{c}
\ruleform{\text{Theory}\,\Th} \\
\begin{array}{ll}
\multicolumn{2}{l}{\text{Axioms for $bad$ and $unr$}} \\
 \textsc{AxAppBad}  & \formula{\forall x @.@ app(\bad,x){=}\bad}  \\
 \textsc{AxAppUnr}  & \formula{\forall x @.@ app(\unr,x){=}\unr}    \\
 \textsc{AxDisjBU} & \formula{\bad \neq \unr}  \\
\\
\multicolumn{2}{l}{\mbox{Axioms for data constructors}} \\
 \textsc{AxDisjC} & \formula{\forall \oln{x}{n}\oln{y}{m} @.@ K(\ol{x}) \neq J(\ol{y})} \\
                  & \text{ for every } (K{:}\forall\as @.@ \oln{\tau}{n} -> T\;\as) \in \Sigma \\
                  & \text{ and } (J{:}\forall\as @.@ \oln{\tau}{m} -> S\;\as) \in \Sigma \\
 \textsc{AxDisjCBU} & \formula{(\forall \oln{x}{n} @.@ K(\ol{x}) \neq \unr \; \land \; K(\ol{x}) \neq \bad)} \\
                  & \text{ for every } (K{:}\forall\as @.@ \oln{\tau}{n} -> T\;\as) \in \Sigma \\
 \textsc{AxInj}   & \formula{\forall \oln{y}{n} @.@ \sel{K}{i}(K(\ys)) = y_i} \\
                  & \text{for every } K^\ar \in \Sigma \text{ and } i \in 1..n \\
\\
\multicolumn{2}{l}{\mbox{Axioms for crash-freedom}} \\
 \textsc{AxCfC}  & \formula{\forall \oln{x}{n} @.@ \lcf{K(\ol{x})} <=> \bigwedge\lcf{\ol{x}}} \\
                 & \text{ for every } (K{:}\forall\as @.@ \oln{\tau}{n} -> T\;\as) \in \Sigma \\
 \textsc{AxCfBU} & \formula{\lcf{\unr} /\ \lncf{\bad}} \\
\end{array}
\end{array}\]
\caption{Theory $\Th$: axioms of the FOL constants}\label{fig:prelude} \label{fig:data-cons}
\end{figure}

% ---------------------------------------------------
What exactly does it mean to translate an expression to first-order logic?
We are primarily interested in reasoning about equality, so we might
hope for this informal guiding principle:

\begin{quote}
If we can prove\footnote{From an appropriate axiomatization of the semantics of 
programs.} in FOL that $\etrans{}{}{e_1} = \etrans{}{}{e_2}$ then
$e_1$ and $e_2$ are semantically equivalent.
\end{quote}

where $\etrans{}{}{e}$ is the translation of $e$ to a FOL term. That is, we can
reason about the equality of Haskell terms by translating them into FOL, and then using
a FOL theorem prover. The formal statement of this property is Corollary~\ref{cor:guiding-principle}

The translation of programs, definitions, and expressions to FOL
is given in Figure~\ref{fig:etrans}.
The function $\ptrans{}{P}$ translates a program to a conjunction of formulae,
one for each definition $d$, using $\dtrans{}{d}$ to translate
each definition.
The first clause in $\cal D$s right-hand side uses $\cal U$ to 
translate the right hand side $u$, and quantifies over the $\ol{x}$.  
We will deal with the second clause of $\cal D$
in Section~\ref{s:hof}.

Ignoring @case@ for now (which we discuss in Section~\ref{s:case-fol}),
the formula $\utrans{}{e}{f(\ol{x})}$
simply asserts the equality $f(\ol{x}) = \etrans{}{}{e}$.
That is, we use a new function $f$ in the logic for each function definition in the
program, and assert that any application of $f$ is equal to (the logical translation of)
$f$'s right hand side. Notice that we erase type arguments in the translation
since they do not affect the semantics. You might think that the translation 
$f(\ol{x}) = \etrans{}{}{e}$ is entirely obvious but, surprisingly, it is only correct 
because we are in a call-by-name setting. The same equation is problematic in a 
call-by-value setting -- an issue 
we return to towards the end of Section~\ref{s:soundness}.

Lastly $\etrans{}{}{e}$ deals with expressions.  We will deal with
functions and application shortly
(Section~\ref{s:hof}), but the other equations for $\etrans{}{}{e}$
are straightforward.  Notice that $\etrans{}{}{@BAD@} = bad$, and recall
that @BAD@ is the $\theLang$-term used for an inexhaustive @case@ or a call
to @error@.  It follows from our guiding principle
<<<<<<< HEAD
that for any $e$, if
$$ \etrans{}{}{e} = bad $$
in the logic, then the source program $e$
=======
that for any $e$, if we manage to prove in FOL that $ \etrans{}{}{e} = bad $, 
then the source program $e$
>>>>>>> 6824098d
must be semantically equivalent to @BAD@, meaning that it definitely
crashes.

\subsection{Translating higher-order functions} \label{s:hof}

<<<<<<< HEAD
If $\cal L$ was
a first-order language, the translation of function calls would be easy:
=======
If $\theLang$ was
a first-order language the translation of function calls would be easy:
>>>>>>> 6824098d
$$
\etrans{\Sigma}{\Gamma}{f[\ol{\tau}]\;\ol{e}} = \formula{f(\ol{\etrans{}{}{e}})} \\
$$
At first it might be surprising that we can also translate a \emph{higher-order} language
$\theLang$ into first order logic, but in fact it is easy to do so, as
Figure~\ref{fig:etrans} shows.  We introduce into the logic
(a) a single new function $app$, and (b) a nullary constant $f_{ptr}$ for each function $f$
(see Figure~\ref{fig:fol-image}).
Then, the equations for $\etrans{}{}{e}$ translate application in $\theLang$ to
a use of $app$ in FOL, and any mention of function $f$ in $\theLang$ to a use
of $f_{ptr}$ in the logic.  For example:
$$
\etrans{}{}{@map f xs@} = app( app( @map@_{ptr}, @f@_{ptr}), @xs@)
$$
assuming that @map@ and @f@ are top-level functions in the $\theLang$-program, and
@xs@ is a local variable.  Once enough $app$ applications stack up, so that
$@map@_{ptr}$ is applied to two arguments, we can invoke the @map@ function directly 
in the logic, an idea we express with the following axiom:
$$
\forall x y.\;app(app(@map@_{ptr}, x), y) = @map@(x,y)
$$
These axioms, one for each function $f$, are generated by the second
clause of the rules for $\dtrans{}{d}$ in Figure~\ref{fig:etrans}.
(The notation $app(f,\ol{x})$ is defined in Figure~\ref{fig:fol-image}.)
You can think of $@map@_{ptr}$ as a ``pointer to'', or ``name of'' of, @map@.
The $app$ axiom for @map@ translates a saturated use of @map@'s pointer into
a call of @map@ itself.

This translation of higher-order functions to first-order logic may be
easy, but it is not complete. In particular, in first-order logic we
can only reason about functions with a concrete first-order
representation (i.e. the functions that we already have and their
partial applications) but, for example, lambda expressions cannot be
created during proof time. Luckily, the class of properties we reason
about (contracts) never require us to do so.

\subsection{Data types and {\tt case} expressions} \label{s:case-fol}

The second equation for $\utrans{}{u}{s}$ in Figure~\ref{fig:etrans} deals with
@case@ expressions, by generating a conjunction of formulae, as follows:
\begin{itemize}
\item If the scrutinee $t$ is $bad$ (meaning that evaluating it invokes @BAD@) then
the result $s$ of the @case@ expression is also $bad$.  That is, @case@ is strict in
its scrutinee.
\item If the scrutinee is an application of one of the constructors $K_i$ mentioned
in one of the @case@ alternatives, then the result $s$ is equal to the corresponding
right-hand side, $e'_i$, after quantifying the variables $\ol{y}$ bound by the @case@ alternative.
\item Otherwise the result is $unr$.
The bit before the implication $\Rightarrow$ is just the
negation of the previous preconditions; the formula
  $t{\neq}K_1(\oln{{\sel{K}{1}}(t)}{})$
is the clumsy FOL way to say ``$t$ is not built with constructor $K_1$''.
\end{itemize}
Why do we need the last clause? Consider the function @not@:
\begin{code}
  not :: Bool -> Bool
  not True = False
  not False = True
\end{code}
<<<<<<< HEAD
Suppose we claim that $@not@ \in @CF@ \rightarrow @CF@$, which is patently true.
But if we lack the last clause above, the claim 
is \emph{not} true in every model;
for example @not@ might crash when given the (ill-typed but crash-free) 
argument @3@.  The third clause above excludes this possibility by
asserting that the result of @not@ is the special crash-free constant $unr$
if the scrutinee is ill-typed (i.e. not $bad$ and not built with the 
constructors of the type).  This is the whole reason we need $unr$ in the first place.
In general, if $\etrans{}{}{e} = unr$ is provable in the logic, then $e$ is ill-typed, 
or divergent.
=======
Suppose we want to prove that $@not@ \in @CF@ \rightarrow @CF@$.
If we lack the last clause above, the FOL prover would have
no way to dismiss the possibility that $@not@(@3@) = bad$ in some model, and thus
would fail to prove the theorem.  However, the type system guarantees
that @not 3@ will never show up, and the final clause is the way we express that
fact to the FOL prover.
>>>>>>> 6824098d

Of course, we also need to axiomatise the behaviour of data constructors and
selectors, which is done in Figure~\ref{fig:data-cons}:
\begin{itemize}
\item \textsc{AxDisjCBU} explains that a term headed by a data constructor cannot
also be $bad$ or $unr$.
\item \textsc{AxInj} explains how the selectors $\sel{K}{i}$ work.
\item \textsc{AxDisjC} tells the prover that all data constructors are pairwise disjoint.
There are a quadratic number of such axioms, which presents a scaling problem.
For this reason FOL provers sometimes offer a built-in notion of data constructors,
so this is not a problem in practice, but we ignore this pragmatic issue here.
\end{itemize}

\kc{Something needs to be said about recursion. Higher-order functions are not the problem, but recursive definitions are. What we get in FOL are all fixpoints, but our denotational semantics only wants least fixpoints. Luckily, many things we want to prove hold for all fixpoints, but sometimes we need to invoke induction, which is not explicitly part of the translation. Translating all this into a higher-order logic (such as Isabelle) would allow us to express that we mean the least fixpoint.}

\subsection{Translation of contracts to FOL} \label{s:contracts-fol}

Now that we know how to translate \emph{programs} to first order
logic, we turn our attention to translating \emph{contracts}.  We do
not translate a contract \emph{per se}; rather we translate the claim
$e \in \Ct$.  Once we have translated $e \in \Ct$ to a first-order logic
formula, we can ask a prover to prove it using axioms from the translation of
the program, or axioms from Figure~\ref{fig:data-cons}. If successful, we can
claim that indeed $e$ does satisfy $C$.  Of course that needs proof,
which we address in Section~\ref{s:soundness}.

Figure~\ref{fig:contracts-minless} presents the translation
$\ctrans{}{\Gamma}{e \in \Ct}$; there are four equations corresponding
to the syntax of contracts in Figure~\ref{fig:syntax}.
The last three cases are delightfully simple and direct.  Conjunction of contracts
turns into conjunction in the logic; a dependent function contract turns
into universal quantification and implication; and the claim that $e$ is
crash-free turns into a use of the special term $\lcf{t}$ in the logic.
We discuss crash-freedom in Section~\ref{s:cf-fol}.

The first equation, for predicate contracts $e \in \{(x{:}\tau) \mid e' \}$,
is sightly more complicated.
The first clause $t=unr$, together with the axioms for $unr$ in Figure~\ref{}, ensures
that $unr$ satisfies every contract.
The second and third say that the contract holds if $e'$ diverges or is semantically
equal to @True@.  The choices embodied in this rule were discussed at length
in earlier work \cite{xu+:contracts} and we do not rehearse it here.

\subsection{Crash-freedom} \label{s:cf-fol}

The claim $e \in @CF@$, pronounced ``$e$ is crash-free'', means that $e$ cannot
crash \emph{regardless of context}.  So, for example @(BAD, True)@ is not crash-free
because it can crash if evaluated in the context @fst (BAD, True)@.  Of course,
the context itself should not be the source of the crash; for example @(True,False)@ is
crash-free even though @BAD (True,False)@ will crash.

We use the FOL term $\lcf{t}$ to assert that $t$ is crash-free. The axioms for $\lcfZ$
are given in Figure~\ref{fig:prelude}.  \textsc{AxCfC} says that a data constructor application
is crash-free if and only iff its arguments are crash-free.  \textsc{AxCfBU} says that
$unr$ is crash-free, and that $bad$ is not.  That turns out to be all that we need.

\subsection{Summary}

<<<<<<< HEAD
That completes our formally-described --- but so far only informally-justified --- translation
from a $\cal L$ program and a set of contract claims, into first-order logic.
To a first approximation, we can now turn the whole formula over to a FOL prover,
and hope that it proves the assertion.
=======
That completes our formally-described --- but only informally-justified --- translation
from a $\theLang$ program and a set of contract claims, into first-order logic.
To a first approximation, we can now hand the generated axioms from the program and
our axiomatization to an FOL theorem prover and ask it to use them to prove the 
translation of the contract claims. 
>>>>>>> 6824098d

<|MERGE_RESOLUTION|>--- conflicted
+++ resolved
@@ -459,26 +459,15 @@
 are straightforward.  Notice that $\etrans{}{}{@BAD@} = bad$, and recall
 that @BAD@ is the $\theLang$-term used for an inexhaustive @case@ or a call
 to @error@.  It follows from our guiding principle
-<<<<<<< HEAD
-that for any $e$, if
-$$ \etrans{}{}{e} = bad $$
-in the logic, then the source program $e$
-=======
 that for any $e$, if we manage to prove in FOL that $ \etrans{}{}{e} = bad $, 
 then the source program $e$
->>>>>>> 6824098d
 must be semantically equivalent to @BAD@, meaning that it definitely
 crashes.
 
 \subsection{Translating higher-order functions} \label{s:hof}
 
-<<<<<<< HEAD
-If $\cal L$ was
+If $\theLang$ was
 a first-order language, the translation of function calls would be easy:
-=======
-If $\theLang$ was
-a first-order language the translation of function calls would be easy:
->>>>>>> 6824098d
 $$
 \etrans{\Sigma}{\Gamma}{f[\ol{\tau}]\;\ol{e}} = \formula{f(\ol{\etrans{}{}{e}})} \\
 $$
@@ -538,7 +527,6 @@
   not True = False
   not False = True
 \end{code}
-<<<<<<< HEAD
 Suppose we claim that $@not@ \in @CF@ \rightarrow @CF@$, which is patently true.
 But if we lack the last clause above, the claim 
 is \emph{not} true in every model;
@@ -549,14 +537,6 @@
 constructors of the type).  This is the whole reason we need $unr$ in the first place.
 In general, if $\etrans{}{}{e} = unr$ is provable in the logic, then $e$ is ill-typed, 
 or divergent.
-=======
-Suppose we want to prove that $@not@ \in @CF@ \rightarrow @CF@$.
-If we lack the last clause above, the FOL prover would have
-no way to dismiss the possibility that $@not@(@3@) = bad$ in some model, and thus
-would fail to prove the theorem.  However, the type system guarantees
-that @not 3@ will never show up, and the final clause is the way we express that
-fact to the FOL prover.
->>>>>>> 6824098d
 
 Of course, we also need to axiomatise the behaviour of data constructors and
 selectors, which is done in Figure~\ref{fig:data-cons}:
@@ -592,9 +572,9 @@
 crash-free turns into a use of the special term $\lcf{t}$ in the logic.
 We discuss crash-freedom in Section~\ref{s:cf-fol}.
 
-The first equation, for predicate contracts $e \in \{(x{:}\tau) \mid e' \}$,
+The first equation, for predicate contracts $e \in \{x \mid e' \}$,
 is sightly more complicated.
-The first clause $t=unr$, together with the axioms for $unr$ in Figure~\ref{}, ensures
+The first clause $t=unr$, together with the axioms for $unr$ in Figure~\ref{fig:prelude}, ensures
 that $unr$ satisfies every contract.
 The second and third say that the contract holds if $e'$ diverges or is semantically
 equal to @True@.  The choices embodied in this rule were discussed at length
@@ -615,16 +595,9 @@
 
 \subsection{Summary}
 
-<<<<<<< HEAD
 That completes our formally-described --- but so far only informally-justified --- translation
-from a $\cal L$ program and a set of contract claims, into first-order logic.
-To a first approximation, we can now turn the whole formula over to a FOL prover,
-and hope that it proves the assertion.
-=======
-That completes our formally-described --- but only informally-justified --- translation
 from a $\theLang$ program and a set of contract claims, into first-order logic.
 To a first approximation, we can now hand the generated axioms from the program and
 our axiomatization to an FOL theorem prover and ask it to use them to prove the 
 translation of the contract claims. 
->>>>>>> 6824098d
-
+
