--- conflicted
+++ resolved
@@ -217,210 +217,126 @@
 $\Sigma |- P$ and $\Sigma;\cdot |- e \Downarrow v$ then $\Sigma;\cdot |- v : \tau$.
 \end{lemma}
 
-<<<<<<< HEAD
-Figure~\ref{fig:syntax} also presents the syntax of {\em contracts} to
-keep all essential definitions grouped together, but in this section
-we will only focus on the language and its semantics. In
-Section~\ref{sect:contracts} we return to the syntax and semantics of
-contracts.
-
-\subsection{Denotational semantics}\label{ssect:denot}
-
-Having presented the language $\cal L$ and its operational semantics, we now return to 
-our roadmap which is to axiomatize and use the denotational semantics of programs to 
-perform static contract checking. In what follows we will assume a program $P$, 
-well-formed in a signature $\Sigma$, so that $\Sigma |- P$. Most of what follows is 
-an adaptation of folklore techniques to our setting and there are no 
-surprises -- we refer the reader to~\cite{winskel} or~\cite{benton+:coq-domains} 
-for a short and modern exposition of the standard methodology.
-
-Given a signature $\Sigma$ we define a strict bi-functor $F$ on complete partial 
-orders (cpos), below:
-%% For a well-formed signature $\Sigma$, we define the strict bi-functor on cpos, below, 
-%% assuming that $K_1\ldots K_k$ are all the constructors in $\Sigma$: 
-\[\begin{array}{lclll}
-  F(D^{-},D^{+}) & = & ( \quad{\prod_{\ar_1}{D^{+}}} & K_1^{\ar_1} \in \Sigma \\
-               & + & \;\quad\ldots                    & \ldots \\
-               & + & \;\quad{\prod_{\ar_k}{D^{+}}} & K_k^{\ar_k} \in \Sigma \\ 
-               & + & \;\quad(D^{-} =>_c D^{+}) \\
-               & + & \;\quad\unitcpo_{bad} \quad )_{\bot}
-\end{array}\]
-\spj{Why bi-functor? Why not just functor?}%% \dv{I am using Pitts' and Nick Benton's formulation and this 
-%% thing needs to be a bifunctor. It is not a functor if you have contra-varianance.} 
-The bi-functor $F$ is the lifting of a big sum: that sum consists of 
-(i) products, one for each possible constructor (even across different data types), (ii) the continuous
-function space from $D^{-}$ to $D^{+}$, and (iii) a unit cpo to denote @BAD@ values. 
-The notation $\prod_{n}{D}$ abbreviates $n$-ary products of cpos (the unit cpo $\unitcpo$ if $n = 0$). 
-The product and sum constructions are standard, but note that we use their non-strict versions. 
-The notation $C =>_c D$ denotes the cpo 
-induced by the space of continuous functions from the cpo $C$ to the cpo $D$. We use 
-the notation $\unitcpo_{bad}$ to 
-denote a single-element cpo -- the $bad$ subscript is just there for readability. 
-The notation $D_\bot$ is {\em lifting}, which is a monad, equipped with the following two continuous 
-functions.
-\[\begin{array}{l}
-   \ret   : D =>_c D_\bot \\ 
-   \bind_{f : D =>_c E_\bot} : D_\bot =>_c E_\bot
-\end{array}\]
-with the obvious definitions. 
-
-Observe that we have dropped all type information from the source language. The elements of the products 
-corresponding to data constructors are simply $D^{+}$ (instead of more a precise description from type 
-information) and the return types of data constructors are similarly ignored. This is not to say that 
-a more type-rich denotational semantics is not possible (or desirable even) but this simple denotational 
-semantics turns out to be sufficient for formalization and verification. 
-
-%% for $\lambda$-abstractions and @BAD@. Observe that we have 
-%% Moreover, the following continuous operations are defined:
-%% \[\begin{array}{l} 
-%%    \curry_{f : D\times E =>_c F} : D =>_c (E =>_C F) \\ 
-%%    \eval : (E =>_c D)\times E =>_c D 
+%% Figure~\ref{fig:syntax} also presents the syntax of {\em contracts} to
+%% keep all essential definitions grouped together, but in this section
+%% we will only focus on the language and its semantics. In
+%% Section~\ref{sect:contracts} we return to the syntax and semantics of
+%% contracts.
+
+%% \subsection{Denotational semantics}\label{ssect:denot}
+
+%% Having presented the language $\cal L$ and its operational semantics, we now return to 
+%% our roadmap which is to axiomatize and use the denotational semantics of programs to 
+%% perform static contract checking. In what follows we will assume a program $P$, 
+%% well-formed in a signature $\Sigma$, so that $\Sigma |- P$. Most of what follows is 
+%% an adaptation of folklore techniques to our setting and there are no 
+%% surprises -- we refer the reader to~\cite{winskel} or~\cite{benton+:coq-domains} 
+%% for a short and modern exposition of the standard methodology.
+
+%% Given a signature $\Sigma$ we define a strict bi-functor $F$ on complete partial 
+%% orders (cpos), below:
+%% %% For a well-formed signature $\Sigma$, we define the strict bi-functor on cpos, below, 
+%% %% assuming that $K_1\ldots K_k$ are all the constructors in $\Sigma$: 
+%% \[\begin{array}{lclll}
+%%   F(D^{-},D^{+}) & = & ( \quad{\prod_{\ar_1}{D^{+}}} & K_1^{\ar_1} \in \Sigma \\
+%%                & + & \;\quad\ldots                    & \ldots \\
+%%                & + & \;\quad{\prod_{\ar_k}{D^{+}}} & K_k^{\ar_k} \in \Sigma \\ 
+%%                & + & \;\quad(D^{-} =>_c D^{+}) \\
+%%                & + & \;\quad\unitcpo_{bad} \quad )_{\bot}
+%% \end{array}\]
+%% \spj{Why bi-functor? Why not just functor?}%% \dv{I am using Pitts' and Nick Benton's formulation and this 
+%% %% thing needs to be a bifunctor. It is not a functor if you have contra-varianance.} 
+%% The bi-functor $F$ is the lifting of a big sum: that sum consists of 
+%% (i) products, one for each possible constructor (even across different data types), (ii) the continuous
+%% function space from $D^{-}$ to $D^{+}$, and (iii) a unit cpo to denote @BAD@ values. 
+%% The notation $\prod_{n}{D}$ abbreviates $n$-ary products of cpos (the unit cpo $\unitcpo$ if $n = 0$). 
+%% The product and sum constructions are standard, but note that we use their non-strict versions. 
+%% The notation $C =>_c D$ denotes the cpo 
+%% induced by the space of continuous functions from the cpo $C$ to the cpo $D$. We use 
+%% the notation $\unitcpo_{bad}$ to 
+%% denote a single-element cpo -- the $bad$ subscript is just there for readability. 
+%% The notation $D_\bot$ is {\em lifting}, which is a monad, equipped with the following two continuous 
+%% functions.
+%% \[\begin{array}{l}
+%%    \ret   : D =>_c D_\bot \\ 
+%%    \bind_{f : D =>_c E_\bot} : D_\bot =>_c E_\bot
+%% \end{array}\]
+%% with the obvious definitions. 
+
+%% Observe that we have dropped all type information from the source language. The elements of the products 
+%% corresponding to data constructors are simply $D^{+}$ (instead of more a precise description from type 
+%% information) and the return types of data constructors are similarly ignored. This is not to say that 
+%% a more type-rich denotational semantics is not possible (or desirable even) but this simple denotational 
+%% semantics turns out to be sufficient for formalization and verification. 
+
+%% %% for $\lambda$-abstractions and @BAD@. Observe that we have 
+%% %% Moreover, the following continuous operations are defined:
+%% %% \[\begin{array}{l} 
+%% %%    \curry_{f : D\times E =>_c F} : D =>_c (E =>_C F) \\ 
+%% %%    \eval : (E =>_c D)\times E =>_c D 
+%% %% \end{array}\] 
+%% %% for any cpos $D, E, F$.
+
+%% \spj{What is ``the equation induced by F''?  Maybe $$D_{\infty} = F( D_{\infty}, D_{\infty})$$? 
+%% Let's write it down.}
+%% Using the standard {\em embedding-projection} pairs methodology we can show the following.
+%% \begin{lemma}\label{lem:rec-solution} 
+%% There exists a solution to the domain-recursive equation induced by $F$, call it $D_{\infty}$.
+%% Moreover, let a value-domain: $V_{\infty}$ be defined as:
+%%     \[V_{\infty} = \begin{array}[t]{ll}
+%%              \quad\;{\prod_{\ar_1}{D_{\infty}}} & K_1^{\ar_1} \in \Sigma \\
+%%              \; + \;\ldots                    & \ldots \\
+%%              \; + \;{\prod_{\ar_k}{D_{\infty}}} & K_k^{\ar_k} \in \Sigma \\ 
+%%              \; + \;(D_{\infty} =>_c D_{\infty}) \\
+%%              \; + \;\unitcpo_{bad} \quad
+%%     \end{array}\]
+%% The following continuous functions also exist, each being the inverse of the 
+%% other (i.e. composing to the identity function on the corresponding cpo):
+%% \[\begin{array}{l}
+%%   \roll : (V_{\infty})_\bot =>_c D_{\infty} \\ 
+%%   \unroll : D_{\infty} =>_c (V_{\infty})_\bot
 %% \end{array}\] 
-%% for any cpos $D, E, F$.
-
-\spj{What is ``the equation induced by F''?  Maybe $$D_{\infty} = F( D_{\infty}, D_{\infty})$$? 
-Let's write it down.}
-Using the standard {\em embedding-projection} pairs methodology we can show the following.
-\begin{lemma}\label{lem:rec-solution} 
-There exists a solution to the domain-recursive equation induced by $F$, call it $D_{\infty}$.
-Moreover, let a value-domain: $V_{\infty}$ be defined as:
-    \[V_{\infty} = \begin{array}[t]{ll}
-             \quad\;{\prod_{\ar_1}{D_{\infty}}} & K_1^{\ar_1} \in \Sigma \\
-             \; + \;\ldots                    & \ldots \\
-             \; + \;{\prod_{\ar_k}{D_{\infty}}} & K_k^{\ar_k} \in \Sigma \\ 
-             \; + \;(D_{\infty} =>_c D_{\infty}) \\
-             \; + \;\unitcpo_{bad} \quad
-    \end{array}\]
-The following continuous functions also exist, each being the inverse of the 
-other (i.e. composing to the identity function on the corresponding cpo):
-\[\begin{array}{l}
-  \roll : (V_{\infty})_\bot =>_c D_{\infty} \\ 
-  \unroll : D_{\infty} =>_c (V_{\infty})_\bot
-\end{array}\] 
-\end{lemma}
-
-%% We summarize the (standard) construction needed for the proof of Lemma~\ref{lem:rec-solution} based on embedding-projection pairs, 
-%% because some of its details will be useful later. Consider the chain of cpos $D_i$ defined as: 
-%% \[\begin{array}{lcl}
-%%    D_0 & = & \{\bot\} \\ 
-%%    D_{i+1} & = & F_{\Sigma}(D_i,D_i)
-%% \end{array}\]
-%% and moreover consider the corresponding {\em embeddings} $e_i : D_i =>_c D_{i+1}$ and 
-%% {\em projections} $p_i : D_{i+1} =>_c D_i$ defined as:
-%% \[\begin{array}{lcl}
-%%    e_0 & = & \dlambda d @.@ \bot_{D_1} \\
-%%    p_0 & = & \dlambda d @.@ \bot_{D_0} \\
-%%    e_{i+1} & = & F_{\Sigma}(p_i,e_i) \\
-%%    p_{i+1} & = & F_{\Sigma}(e_i,p_i)
-%% \end{array}\]
-%% The following is an easy fact to prove:
-%% \begin{lemma}
-%% For every $i$ and $x$ element of $D_i$ we have $p_i\cdot e_i(x) = x$. For
-%% every $y$ element of $D_{i+1}$ we have that $e_i\ cdot p_i(y) \sqsubseteq y$. 
 %% \end{lemma}
-%% Consider now the cpo defined by the carrier set 
-%%    \[ \{ x \in \Pi_{i \in \omega}D_i \;\mid\; x_n = p_n(x_{n+1}) \} \] 
-%% and the pointwise order induced by the order in each $D_i$, and $\bot$ element the 
-%% infinite tuple of the corresponding $\bot$ elements. This cpo {\em is} going to be the 
-%% set $D_{\infty}$. To prove this we need som more definitions. Let $j_{n,m} : D_n =>_c D_m$ 
-%% be defined as:
-%% \[\begin{array}{lcl}
-%%    j_{n,m}(d) & = & \left\{\begin{array}{ll} 
-%%                              e_{m-1}\cdot\ldots \cdot e_n(d) & n < m \\
-%%                              d                        & n = m \\
-%%                              p_{n-1}\cdot\ldots \cdot p_n(d) & n > m 
-%%                           \end{array}\right.
-%% \end{array}\]
-%% and define $j_i : D_i =>_c D_\infty$ as:
-%% \[\begin{array}{lcl}
-%%    j_i(d) & = & \langle j_{i,0}(d),j_{i,1}(d),\ldots \\
-%% \end{array}\]
-%% We can easily show that $j_i$ and $\pi_i$ (the $i$-th projection from a tuple) form
-%% an embedding-projection pair:
-%% \begin{lemma}
-%% For all $i$ and $x$ element of $D_{\infty}$ it is $j_i(\pi_i(x)) \sqsubseteq x$.
-%% For all $y$ element of $D_{i}$ it is $\pi_i(j_i(y)) = y$.
-%% \end{lemma}
-%% The most important theorem is that the limit of $j_i\cdot\pi_i$ is the identity.
-%% \begin{lemma}\label{lem:id-sqcup}
-%% For all $x$ elements of $D_{\infty}$ it is $\sqcup(j_i\cdot\pi_i)(x) = x$.
-%% \end{lemma}
-%% \begin{proof} We have one direction by the previous lemma and least upper bounds.
-%% So the hard direction is to show that $\sqcup(j_i\cdot\pi_i)(x) \sqsupseteq x$. 
-%% We know that:
-%% \[       \pi_n(j_n(\pi_n(d))) = \pi_n(d) \]
-%% by unfolding definitions and we know that $\sqcup(j_n\cdot\pi_n) \sqsupseteq j_n\cdot\pi_n$
-%% since it is a least upper bound. By monotonicity we then get that 
-%% \[      \pi_n(\sqcup(j_n\cdot\pi_n)(d)) \sqsupseteq \pi_n(d) \] 
-%% but that holds for ever $n$ which means that:
-%% \[       \sqcup(j_n\cdot\pi_n)(d) \sqsupseteq d \] 
-%% since $\sqsubseteq$ on $D_\infty$ is defined by the conjuction of the 
-%% pointwise $\sqsubseteq$ on each $D_i$.
-%% \end{proof}
-%% Now let us consider the chain 
-%% \[ F_{\Sigma}(D_0,D_0) \quad F_{\Sigma}(D_1,D_1) \quad \ldots \] 
-%% and the pointed cpo $F_{\Sigma}(D_{\infty},D_{\infty})$ we have that:
-%% \[\begin{array}{lcl}
-%%     F_{\Sigma}(p_i,e_i)   & : & F(D_i,D_i) =>_c F(D_{i+1},D_{i+1}) \\ 
-%%     F_{\Sigma}(\pi_i,j_i) & : & F(D_i,D_i) =>_c F(D_{\infty},D_{\infty})
-%% \end{array}\] 
-%% we will show that there exists an isomorphism $D_\infty \cong F_{\Sigma}(D_\infty,D_\infty)$.
-
-%% \begin{lemma} Define functions $\roll = \sqcup(j_{i+1}\cdot F_{\Sigma}(j_i,\pi_i))$ and 
-%% $\unroll = \sqcup (F_{\Sigma}(\pi_i,j_i)\cdot \pi_{i+1})$. They form the required isomorphism 
-%% $D_\infty \cong F_{\Sigma}(D_\infty,D_\infty)$.
-%% \end{lemma}
-%% This lemma concludes the proof of Lemma~\ref{lem:rec-solution}.
-
-%% The following fact will be extremely useful in establishing the existence of solutions
-%% to recursive equations {\em over} the recursively defined domain via approximating the
-%% denotations. Let us call $\rho_i = j_i\cdot\pi_i$. 
-
-%% \begin{theorem}\label{lem:min-inv-reqs} The following are true:
-%% \begin{itemize} 
-%%    \item $\unroll \cdot \rho_{i+1} \cdot \roll = F_{\Sigma}(\rho_i,\rho_i)$ 
-%%    \item $\sqcup\rho_i(d) = d$, for all elements $d$ of $D_{\infty}$.
-%% \end{itemize}
-%% \end{theorem}
-
-\paragraph{Definability of application}
-We may now {\em define} application $\dapp : D_\infty \times D_\infty =>_c D_\infty$ as a continuous
-function: 
-{\setlength{\arraycolsep}{2pt}
-\[\begin{array}{rcll}
-   \dapp & = & \multicolumn{2}{l}{\dlambda d @.@ \roll(\bind_g (\unroll (\pi_1(d))))} \\
-   \text{ where } g & = &  [ & \bot : \prod_{\ar_1}{D_\infty} =>_c D_\infty =>_c (V_\infty)_\bot \\
-                    &   &  , & \ldots \\
-                    &   &  , & \bot : \prod_{\ar_k}{D_\infty} =>_c D_\infty =>_c (V_\infty)_\bot \\
-                    &   &  , & \dlambda d' @.@ \unroll(d'(\pi_2(d))) \\
-                    &   &  , & \dlambda b @.@ \dlambda d. \ret(\inj{bad}(b))\hspace{2pt} ] 
-\end{array}\]}%
-Informally, what does the $\dapp$ combinator express? If the first
-argument is $\bot$ it will return $\bot$, if the first argument is an
-injection $\inj{bad}$ it will return the same, if it corresponds to a
-data constructor it will return $\bot$. Finally, if the first element
-is indeed a function, it will apply it.
-\spj{Why not use $\dapp(fun, arg) = ...$ rather than all this stuff with angle brackets and pis. 
-That just adds clutter.}
-As a notational convention, we have used notation $\langle , \rangle$ to introduce pairs and $[\ldots]$ to 
-eliminate ($n$-ary) sums. 
-\spj{I don't understand the $[\ldots]$ notation.}
-The projections $\pi_1$ and $\pi_2$ are the obvious continuous projections from the 
-binary product space of $D_{\infty}$. We use notation $\inj{K}$ to denote the continuous map that injects some $n$-ary product of $D_{\infty}$ 
-corresponding to the arity of constructor $K$ into the sum $V_{\infty}$.
-We use notation $\inj{->}$ to denote the continuous injection of $(D_{\infty} =>_c D_{\infty})$ into $V_{\infty}$ and finally, 
-$\inj{bad}$ for the unit injection into $V_{\infty}$. We use ordinary application notation 
-$d(d')$ \spj{instead of $app(d,d')$?} \dv{No, instead of the @apply@ combinator of the cpo $D_\infty =>_c D_\infty$, which is different
-than $\dapp$ which has a completely different signature than @apply@ (its arguments are both elements of $D_\infty$)} when $d : D_\infty =>_c D_\infty$ and
-$d'$ is an element of $D_\infty$. \spj{Why inconsistent notation? Why not say $d':D_{\infty}$?}
-Indeed application, partial application, and currying are all definable in cpos of continuous functions, 
-so we will be using $\lambda$-calculus notation for our domain theory, as above. 
-
-
-\paragraph{Denotational semantics of expressions and programs}
-=======
+
+
+%% \paragraph{Definability of application}
+%% We may now {\em define} application $\dapp : D_\infty \times D_\infty =>_c D_\infty$ as a continuous
+%% function: 
+%% {\setlength{\arraycolsep}{2pt}
+%% \[\begin{array}{rcll}
+%%    \dapp & = & \multicolumn{2}{l}{\dlambda d @.@ \roll(\bind_g (\unroll (\pi_1(d))))} \\
+%%    \text{ where } g & = &  [ & \bot : \prod_{\ar_1}{D_\infty} =>_c D_\infty =>_c (V_\infty)_\bot \\
+%%                     &   &  , & \ldots \\
+%%                     &   &  , & \bot : \prod_{\ar_k}{D_\infty} =>_c D_\infty =>_c (V_\infty)_\bot \\
+%%                     &   &  , & \dlambda d' @.@ \unroll(d'(\pi_2(d))) \\
+%%                     &   &  , & \dlambda b @.@ \dlambda d. \ret(\inj{bad}(b))\hspace{2pt} ] 
+%% \end{array}\]}%
+%% Informally, what does the $\dapp$ combinator express? If the first
+%% argument is $\bot$ it will return $\bot$, if the first argument is an
+%% injection $\inj{bad}$ it will return the same, if it corresponds to a
+%% data constructor it will return $\bot$. Finally, if the first element
+%% is indeed a function, it will apply it.
+%% \spj{Why not use $\dapp(fun, arg) = ...$ rather than all this stuff with angle brackets and pis. 
+%% That just adds clutter.}
+%% As a notational convention, we have used notation $\langle , \rangle$ to introduce pairs and $[\ldots]$ to 
+%% eliminate ($n$-ary) sums. 
+%% \spj{I don't understand the $[\ldots]$ notation.}
+%% The projections $\pi_1$ and $\pi_2$ are the obvious continuous projections from the 
+%% binary product space of $D_{\infty}$. We use notation $\inj{K}$ to denote the continuous map that injects some $n$-ary product of $D_{\infty}$ 
+%% corresponding to the arity of constructor $K$ into the sum $V_{\infty}$.
+%% We use notation $\inj{->}$ to denote the continuous injection of $(D_{\infty} =>_c D_{\infty})$ into $V_{\infty}$ and finally, 
+%% $\inj{bad}$ for the unit injection into $V_{\infty}$. We use ordinary application notation 
+%% $d(d')$ \spj{instead of $app(d,d')$?} \dv{No, instead of the @apply@ combinator of the cpo $D_\infty =>_c D_\infty$, which is different
+%% than $\dapp$ which has a completely different signature than @apply@ (its arguments are both elements of $D_\infty$)} when $d : D_\infty =>_c D_\infty$ and
+%% $d'$ is an element of $D_\infty$. \spj{Why inconsistent notation? Why not say $d':D_{\infty}$?}
+%% Indeed application, partial application, and currying are all definable in cpos of continuous functions, 
+%% so we will be using $\lambda$-calculus notation for our domain theory, as above. 
+
+
+%% \paragraph{Denotational semantics of expressions and programs}
+%% =======
 \subsection{Contracts}
->>>>>>> 18d1a301
+
 
 \begin{figure}
 \[\begin{array}{lcl}
