--- conflicted
+++ resolved
@@ -430,11 +430,6 @@
 where $\etrans{}{}{e}$ is the translation of $e$ to a FOL term. That is, we can
 reason about the equality of Haskell terms by translating them into FOL, and then using
 a FOL theorem prover. The formal statement of this property is Corollary~\ref{cor:guiding-principle}
-<<<<<<< HEAD
-\spj{Dimitrios, can you forward-ref a theorem that states this?}
-\kc{This is only going to hold from right to left} \dv{Added statement.}
-=======
->>>>>>> 4a071c9a
 
 The translation of programs, definitions, and expressions to FOL
 is given in Figure~\ref{fig:etrans}.
