--- conflicted
+++ resolved
@@ -8,15 +8,8 @@
 
 \subsection{Expressing contracts in Haskell}
 
-<<<<<<< HEAD
 How does the user express contracts?  We write contracts in Haskell
 itself, using higher-order abstract syntax and a GADT:
-=======
-How does the user express contracts? We use HOAS and let the user
-define contracts by primitive connectives.  The connectives are
-defined in a GADT, where @Contract t@ is a a contract for a function
-of type @t@:
->>>>>>> 5a1141f8
 \begin{code}
 data Contract t where
   (:->) :: Contract a -> (a -> Contract b) ->
@@ -29,15 +22,10 @@
 a contract for a function of type @t@.
 The connectives are @:->@ for dependent contract function space, @CF@
 for crash-freedom, @Pred@ for predication, and
-<<<<<<< HEAD
 @:&:@ for conjunction. 
 One advantage of writing contracts as Haskell terms is that
 we can use Haskell itself to build new contract combinators.
 For example, a useful derived connective is non-dependent function space:
-=======
-@:&:@ for conjunction.
-A useful derived connective is non-dependent function space:
->>>>>>> 5a1141f8
 \par {\small
 \begin{code}
 (-->) :: Contract a -> Contract b -> Contract (a -> b)
@@ -82,19 +70,12 @@
 c_head :: Statement
 c_head = head ::: CF :&: Pred (not . null) --> CF
 \end{code}
-<<<<<<< HEAD
 If we put this definition in a file @Head.hs@, together with the supporting
 definitions of @head@, @not@, and @null@, 
 then we can run @halo Head.hs@. 
 The @halo@ program translates the contract (and the supporting definitions) into
 FOL, generates a TPTP file and invokes a theorem prover.
 And indeed @c_head@ is verified by all theorem provers we tried.
-=======
-Upon saving this file to, say, @Head.hs@ and running @halo Head@,
-@halo@ translates the contract (and the supporting definitions) into
-FOL, generates a TPTP file and invokes a theorem prover.
-In fact @c_head@ is verified by all theorem provers we tried.
->>>>>>> 5a1141f8
 
 We apply fixpoint induction on contracts for recursive functions, as
 described in Section~\ref{s:induction}.
