Our prototype contract checker is called \textbf{Halo}.
It uses GHC to parse, typecheck, and desugar a Haskell program,
translates it into first order logic (exactly as in Section~\ref{ssect:trans-fol}), and
invokes a FOL theorem prover (Equinox, Z3, Vampire, etc) on the FOL formula.
The desugared Haskell program is expressed in GHC's intermediate language
called Core~\cite{Sulzmann:2007:SFT:1190315.1190324}, an explicitly-typed 
variant of System F.  It is straightforward
to translate this into our language $\theLang$.

\subsection{Expressing contracts in Haskell}

<<<<<<< HEAD
How does the user express contracts?  We write contracts in Haskell
itself, using higher-order abstract syntax and a GADT:
=======
How does the user express contracts? We use HOAS and let the user
define contracts with a library of contract combinators, reminiscent 
of the work on {\em typed contracts} for functional 
programming~\cite{Hinze:2006:TCF:2100071.2100093}.
The contract combinators are defined in a generalized algebraic 
datatype @Contract t@, which represents a contract for a function of type @t@:
>>>>>>> 6824098d
\begin{code}
data Contract t where
  (:->) :: Contract a 
        -> (a -> Contract b)
        -> Contract (a -> b)
  Pred  :: (a -> Bool) -> Contract a
  CF    :: Contract a
  (:&:) :: Contract a -> Contract a -> Contract a
\end{code}
<<<<<<< HEAD
A value of type @Contract t@ is a 
a contract for a function of type @t@.
The connectives are @:->@ for dependent contract function space, @CF@
for crash-freedom, @Pred@ for predication, and
@:&:@ for conjunction. 
One advantage of writing contracts as Haskell terms is that
we can use Haskell itself to build new contract combinators.
For example, a useful derived connective is non-dependent function space:
=======
The combinators are: @:->@ for dependent contract function space, @CF@
for crash-freedom, @Pred@ for predication, and
@:&:@ for conjunction. A useful derived contract is for the 
non-dependent function space:
>>>>>>> 6824098d
\par {\small
\begin{code}
(-->) :: Contract a -> Contract b -> Contract (a -> b)
c1 --> c2 = c1 :-> \_ -> c2
\end{code}
} \par
%As one would expect, @:->@ and @-->@ are right-associve.  We can
%create contract combinators that are always satisfied, and never
%satisfied:
%
%\begin{code}
%any :: Contract a
%any = Pred (\ _ -> True)
%
%never :: Contract a
%never = Pred (error "never!")
%\end{code}

A contract is always associated with a function, so we wrap a contract
together with its function in a @Statement@:
\begin{code}
data Statement where
    (:::) :: a -> Contract a -> Statement
\end{code}
For example, in our previous notation we might write the following
contract for @head@:
$$
@head@ \in \CF \;\&\; \{@xs@ \mid @not (null xs)@ \} \rightarrow \CF
$$
Here is how we express the contract as a Haskell definition:
\begin{comment}
head (x:xs) = x
head []     = error "empty list"

not True = False    null [] = True
not False = True    null xs = False

f . g = \x -> f (g x)
\end{comment}
\begin{code}
c_head :: Statement
c_head = head ::: CF :&: Pred (not . null) --> CF
\end{code}
If we put this definition in a file @Head.hs@, together with the supporting
definitions of @head@, @not@, and @null@, 
then we can run @halo Head.hs@. 
The @halo@ program translates the contract (and the supporting definitions) into
FOL, generates a TPTP file and invokes a theorem prover.
And indeed @c_head@ is verified by all theorem provers we tried.

We apply fixpoint induction on contracts for recursive functions, as
described in Section~\ref{sect:induction}.

% ------------------------ Omit ----------------------------
\begin{comment}
\subsection{Recursion}

We prove the contract for a recursive function
using fixed point induction (Section~\ref{s:induction}).
For recursive
functions, the tool then gives three TPTP files, one that can be used to try to 
prove the contract without induction, one for the base case and step case. The
typical situation is that the one without induction is not provable, because it 
lacks the appropriate induction hypothesis. The base case always succeeds 
(because $\bot$ satisfies every contract as we have seen in Section~\ref{s:induction})
so it really onle serves as a sanity check of the tool. 
The induction step case may pass or fail, depending on if the
contract really holds, and if the induction hypothesis is strong
enough, and if we have assumed the right contracts for functions that may be used
in the body of the function that we are working on.

One example of a recursive function in the Prelude is @foldr1@.

\begin{code}
foldr1          :: (a -> a -> a) -> [a] -> a
foldr1 f [x]    =  x
foldr1 f (x:xs) =  f x (foldr1 f xs)
foldr1 _ []     =  error "foldr1: empty list"
\end{code}

We can state that if @foldr1@ is applied to a crash free function, and
a non-empty list, then the result should be crash free as a contract:
\begin{code}
c_foldr = foldr1 ::: (CF --> CF --> CF) 
                 --> CF :&: Pred (not . null) --> CF
\end{code}
Our tool proves this contract, but only when recursion is used.
\end{comment}
% ------------------------ End Omit ----------------------------

\subsection{Practical considerations}

To make the theorem prover work as fast as possible we trim the
theories to include only what is needed to prove a
property. Unnecessary function pointers, data types and definitions
for the current goal are not generated.

When proving a series of contracts, it is natural to do so in dependency order.
For example:
\begin{code}
  reverse :: [a] -> [a]
  reverse [] = []
  reverse (x:xs) = reverse xs ++ [x]

  reverse_cf :: Statement
  reverse_cf = reverse ::: CF --> CF
\end{code}
To prove this contract we must first prove that
$@(++)@ \in \CF \rightarrow \CF \rightarrow \CF$;
then we can prove @reverse@'s contract assuming the one for @(++)@.
At the moment we ask the programmer to specify which auxiliary contracts
are useful, via a second constructor in the @Statement@ type:
\begin{code}
  reverse_cf = reverse ::: CF --> CF
                       `Using` append_cf
\end{code}


\subsection{Dependent contracts}

Here is an example of a contract about @filter@,
where the result depends on an earlier argument, the predicate @p@:
$$
@filter@ \in (@p@ : \CF \rightarrow \CF) \rightarrow
             \CF \rightarrow \CF \;\&\; \{@ys@ \mid @all p ys@ \}
$$
This contract says that under good crash-free circumstances, the
all elements in the resulting list from filtering a list with @p@
satisfies @p@.
In our source-file syntax we use @(:->)@ to bind @p@.
\begin{code}
filter_all :: Statement
filter_all = 
  filter ::: (CF --> CF) :-> \p ->
                CF --> (CF :&: Pred (all p))
\end{code}
It is a little confusing since we get two ``arrows'', one from @:->@,
and one from the @->@ in the lambda.  This contract is proved by
applying fixed point induction.

\subsection{Higher order functions}

Our tool also deals with higher order functions containing
very higher-order functions. Consider this (real) function @withMany@ from the
@GHC@ component @Foreign.Util.Marshal@:
%\footnote{\url{http://hackage.haskell.org/packages/archive/base/latest/doc/html/Foreign-Marshal-Utils.html#v:withMany}}:

\begin{code}
withMany :: (a -> (b -> res) -> res)
         -> [a] -> ([b] -> res) -> res
withMany _       []     f = f []
withMany withFoo (x:xs) f = withFoo x (\x' ->
      withMany withFoo xs (\xs' -> f (x':xs')))
\end{code}

For @withMany@, our tool proves

\[ @withMany@ \in \begin{array}[t]{l} (\CF -> (\CF -> \CF) -> \CF) -> \\
                                      \quad\quad (\CF -> (\CF -> \CF) -> \CF)
                  \end{array}\] 

% ------------------------ Omit ----------------------------
\begin{comment}
\subsection{A small case-study about invariants}

We consider a somewhat non-standard way of expressing propositional
logic formulae:

\begin{code}
data Formula = And [Formula]
             | Or  [Formula]
             | Neg (Formula)
             | Implies (Formula) (Formula)
             | Lit Bool
\end{code}

One invariant that we are particularily interested in is that we
should never have two consecutive negations, and that the lists of
@And@ and @Or@ are of length $\ge$ 2. We can express that as an ordinary
Haskell predicate:

\begin{code}
invariant :: Formula -> Bool
invariant f = case f of
  And xs      -> properList xs && all invariant xs
  Or xs       -> properList xs && all invariant xs
  Neg Neg{}   -> False
  Neg x       -> invariant x
  Implies x y -> invariant x && invariant y
  Lit x       -> True

properList :: [a] -> Bool
properList []  = False
properList [_] = False
properList _   = True
\end{code}

Now, we have a recursive function that negates formula:

\begin{code}
neg :: Formula -> Formula
neg (Neg f)         = f
neg (And fs)        = Or (map neg fs)
neg (Or fs)         = And (map neg fs)
neg (Implies f1 f2) = neg f2 `Implies` neg f1
neg (Lit b)         = Lit b
\end{code}

We make a combinator saying what it means to retain a predicate:

\begin{code}
retain :: (a -> Bool) -> Contract (a -> a)
retain p = Pred p :-> \x -> Pred (\r -> p x && p r)
\end{code}

\dr{TODO: explain this. This was DV's brilliant idea but I still don't
  fully understand it} Now, since @neg@ uses @map@, we need to show that
@map@ can retain the invariant. We use @all@, introduced above, for
this:

\begin{code}
map_invariant = map ::: retain invariant -->
                        retain (all invariant)
\end{code}

Explicitly spelling out the definition of @retain@ in the statement
above would be tedious and error-prone, so we see the benefit of being
able to express contracts as a DSL.

We can now express that @neg@ retains the invariant:

\begin{code}
neg_contr = neg ::: retain invariant
  `Using` map_invariant
\end{code}

We use @Using :: Statement -> Statement -> Statement@, another
constructor for @Statement@, which allows us to assume that other
contracts holds, when proving a complicated statement, thus
our Statement data type really looks like this:

\begin{code}
data Statement where
    (:::) :: a -> Contract a -> Statement
    Using :: Statement -> Statement -> Statement
\end{code}

For now, it's the user's responsibility to prove these assumed
contracts (for instance, with our tool!), but one can imagine a more
sophisticated front-end which does this automatically.  Note that
the assumption in @neg_contr@ is necessary. If we remove it, and
use the min-translation, we a finitely counter satisfiable theory.
\end{comment}
% ------------------------ End of omit ----------------------------


% \subsection{Example: shrink}
%
% Recall that @fromJust@ is the partial function @Maybe a -> a@, and consider
% this code:
%
% \begin{code}
% shrink :: (a -> a -> a) -> [Maybe a] -> a
% shrink op []     = error "Empty list!"
% shrink op [x]    = fromJust x
% shrink op (x:xs) = fromJust x `op` shrink op xs
% \end{code}
%
% Is this contract satisfied for it?
% \begin{code}
%     (CF --> CF --> CF) -->
%     (CF :&: Pred nonEmpty :&: Pred (all isJust)) --> CF
% \end{code}

\subsection{Experimental Results}

\input{hcc-resultstable}

<<<<<<< HEAD
We have made some initial experimental results, shown in
Figure~\ref{fig:unsres}. 
The test cases include:
\begin{itemize}
  \item Crash freeness of standard Haskell functions, given
        appropriate preconditions (@(++)@,@foldr1@,@concatMap@,@iterate@),
=======
We have made some initial experimental results, a small fragment of which can be 
viewed in Figure~\ref{fig:unsres}. Our full testuite and tables can be downloaded from
\url{https://github.com/danr/contracts/blob/master/tests/BigTestResults.md}.
\dv{Is this right? How many examples did we evaluate on? 10? 20? 300? is it imporant?}
``Trivial'' contracts used for sanity checking of the tool are not listed. 
Here are some parts of what is covered:
\begin{itemize}
  \item Crash freeness of standard functions
    (@(++)@, @foldr1@, @iterate@, @concatMap@).
>>>>>>> 6824098d

  \item CF of functions with a bit more involving recursive patterns
        (Ackermann's function, functions with accumulators),

%  \item A library for predicate logic terms with some smart constructors
%        retaining an invariant,
%
%        % \dr{Everything failed from this without min so I just skip it}

  \item Partial functions given appropriate preconditions
        (@foldr1@, @head@, @fromJust@),

  \item The @risers@ example from Catch~\citep{Mitchell:2008:PBE:1411286.1411293},

  \item Some properties, such as the example above with @filter@ and @all@,
        and also $@any p xs || any p ys@ = @any p (xs ++ ys)@$.
\end{itemize}

We tried four theorem provers, Equinox, Z3, Vampire and E, and gave
<<<<<<< HEAD
them 60s for each problem. For our problems, Z3 seems to be the most
successful tool.

\subsection{Contracts that do not hold}
\label{ssect:countersat}

In practice, programmers will often propose contracts that do not hold.
Unfortunately, in almost all such cases, all FOL provers will loop.
The prover is trying to prove that a theory is unsatisfiable.  A resolution
based prover (such as Vampire or eprover) will keep applying deduction rules,
trying to find a contradiction, but no such contradiction exists.  A
model-based theorem prover will seek a finite counter-model to the theory, but
again no such counter-model exists. \spj{Koen please fix the wording here!}

It is obviously unacceptable for the system to go into a loop if
the programmer writes a bogus contract, and we have promising
preliminary results based on so-called ``minimisation'', and
finite counter-model generators such as Paradox \cite{koen}, but we
leave this for (absolutely essential) future work.
=======
them 60 seconds for each problem. For our problems, Z3 seems to be the most
successful theorem prover.
>>>>>>> 6824098d
<|MERGE_RESOLUTION|>--- conflicted
+++ resolved
@@ -9,17 +9,11 @@
 
 \subsection{Expressing contracts in Haskell}
 
-<<<<<<< HEAD
 How does the user express contracts?  We write contracts in Haskell
-itself, using higher-order abstract syntax and a GADT:
-=======
-How does the user express contracts? We use HOAS and let the user
-define contracts with a library of contract combinators, reminiscent 
+itself, using higher-order abstract syntax and a GADT, in 
+a manner reminiscent 
 of the work on {\em typed contracts} for functional 
-programming~\cite{Hinze:2006:TCF:2100071.2100093}.
-The contract combinators are defined in a generalized algebraic 
-datatype @Contract t@, which represents a contract for a function of type @t@:
->>>>>>> 6824098d
+programming~\cite{Hinze:2006:TCF:2100071.2100093}:
 \begin{code}
 data Contract t where
   (:->) :: Contract a 
@@ -29,7 +23,6 @@
   CF    :: Contract a
   (:&:) :: Contract a -> Contract a -> Contract a
 \end{code}
-<<<<<<< HEAD
 A value of type @Contract t@ is a 
 a contract for a function of type @t@.
 The connectives are @:->@ for dependent contract function space, @CF@
@@ -38,12 +31,6 @@
 One advantage of writing contracts as Haskell terms is that
 we can use Haskell itself to build new contract combinators.
 For example, a useful derived connective is non-dependent function space:
-=======
-The combinators are: @:->@ for dependent contract function space, @CF@
-for crash-freedom, @Pred@ for predication, and
-@:&:@ for conjunction. A useful derived contract is for the 
-non-dependent function space:
->>>>>>> 6824098d
 \par {\small
 \begin{code}
 (-->) :: Contract a -> Contract b -> Contract (a -> b)
@@ -322,24 +309,14 @@
 
 \input{hcc-resultstable}
 
-<<<<<<< HEAD
-We have made some initial experimental results, shown in
-Figure~\ref{fig:unsres}. 
-The test cases include:
-\begin{itemize}
-  \item Crash freeness of standard Haskell functions, given
-        appropriate preconditions (@(++)@,@foldr1@,@concatMap@,@iterate@),
-=======
 We have made some initial experimental results, a small fragment of which can be 
 viewed in Figure~\ref{fig:unsres}. Our full testuite and tables can be downloaded from
 \url{https://github.com/danr/contracts/blob/master/tests/BigTestResults.md}.
 \dv{Is this right? How many examples did we evaluate on? 10? 20? 300? is it imporant?}
-``Trivial'' contracts used for sanity checking of the tool are not listed. 
-Here are some parts of what is covered:
+The test cases include:
 \begin{itemize}
   \item Crash freeness of standard functions
     (@(++)@, @foldr1@, @iterate@, @concatMap@).
->>>>>>> 6824098d
 
   \item CF of functions with a bit more involving recursive patterns
         (Ackermann's function, functions with accumulators),
@@ -359,27 +336,5 @@
 \end{itemize}
 
 We tried four theorem provers, Equinox, Z3, Vampire and E, and gave
-<<<<<<< HEAD
-them 60s for each problem. For our problems, Z3 seems to be the most
-successful tool.
-
-\subsection{Contracts that do not hold}
-\label{ssect:countersat}
-
-In practice, programmers will often propose contracts that do not hold.
-Unfortunately, in almost all such cases, all FOL provers will loop.
-The prover is trying to prove that a theory is unsatisfiable.  A resolution
-based prover (such as Vampire or eprover) will keep applying deduction rules,
-trying to find a contradiction, but no such contradiction exists.  A
-model-based theorem prover will seek a finite counter-model to the theory, but
-again no such counter-model exists. \spj{Koen please fix the wording here!}
-
-It is obviously unacceptable for the system to go into a loop if
-the programmer writes a bogus contract, and we have promising
-preliminary results based on so-called ``minimisation'', and
-finite counter-model generators such as Paradox \cite{koen}, but we
-leave this for (absolutely essential) future work.
-=======
 them 60 seconds for each problem. For our problems, Z3 seems to be the most
 successful theorem prover.
->>>>>>> 6824098d
