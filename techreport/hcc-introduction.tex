--- conflicted
+++ resolved
@@ -52,22 +52,13 @@
 \begin{itemize}
   \item We give a translation of Haskell programs to first-order logic (FOL) theories. 
         It turns out that lazy programs (as opposed to
-<<<<<<< HEAD
-        strict programs!) have a very natural translation into first-order logic.
-        (Section~\ref{ssect:trans-fol}) 
-  \item We give a translation of contracts to FOL formulae, and an axiomatisation of 
-        the language semantics in FOL. 
-        (Section~\ref{s:contracts-fol})
-  \item We show that if we can prove the formula that arises from a contract translation 
-=======
         strict programs!) have a very natural translation into first-order logic
         (Section~\ref{ssect:trans-fol}).
-  \item We give a translation of contracts to FOL formulae, and an axiomatization of 
+  \item We give a translation of contracts to FOL formulae, and an axiomatisation of 
         the language semantics in FOL 
         (Section~\ref{s:contracts-fol}).
   \item Our main contribution is to show that if we can prove the formula 
         that arises from a contract translation 
->>>>>>> 4a071c9a
         for a given program, then the program does indeed satisfy this contract. Our proof
         uses the novel idea of employing the denotational 
         semantics as a first-order model (Section~\ref{ssect:denot}).
