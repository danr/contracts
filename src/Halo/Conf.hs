module Halo.Conf where

-- Translation configuration

data HaloConf = HaloConf
    { use_min           :: Bool
    -- ^ Use min translation
<<<<<<< HEAD
    , use_minrec  :: Bool
    -- ^ Use minrec translation (hipspec)
    , use_cf      :: Bool
=======
    , use_cf            :: Bool
>>>>>>> 012360d7
    -- ^ Translate CF
    , unr_and_bad       :: Bool
    -- ^ Use UNR and BAD when translating
    , ext_eq            :: Bool
    -- ^ Make function pointer axioms depend on extensional equality
    , disjoint_booleans :: Bool
    -- ^ Always add true /= false even though they might not be min
    , or_discr          :: Bool
    -- ^ Use Or instead of And in the assumptions of discrimination axioms
    }
  deriving (Eq,Ord,Show)

sanitizeConf :: HaloConf -> HaloConf
sanitizeConf = id<|MERGE_RESOLUTION|>--- conflicted
+++ resolved
@@ -5,14 +5,8 @@
 data HaloConf = HaloConf
     { use_min           :: Bool
     -- ^ Use min translation
-<<<<<<< HEAD
     , use_minrec  :: Bool
-    -- ^ Use minrec translation (hipspec)
-    , use_cf      :: Bool
-=======
-    , use_cf            :: Bool
->>>>>>> 012360d7
-    -- ^ Translate CF
+    -- ^ Use minrec translation
     , unr_and_bad       :: Bool
     -- ^ Use UNR and BAD when translating
     , ext_eq            :: Bool
@@ -20,7 +14,7 @@
     , disjoint_booleans :: Bool
     -- ^ Always add true /= false even though they might not be min
     , or_discr          :: Bool
-    -- ^ Use Or instead of And in the assumptions of discrimination axioms
+    -- ^ Use or instead of and in the assumptions of discrimination axioms
     }
   deriving (Eq,Ord,Show)
 
