--- conflicted
+++ resolved
@@ -11,25 +11,8 @@
 
 import Data.Function
 
-<<<<<<< HEAD
 data Content s
     = Data TyCon
-=======
-data Content
-    = ExtensionalEquality
-    -- ^ Extensional equality, (f @ x = g @ x) => f = g, has a flag in HaloConf
-    | AppOnMin
-    -- ^ Min of an app is min of the function pointer
-    | PrimConAxioms
-    -- ^ [contracts only] Axioms about UNR and BAD
-    | PrimConApps
-    -- ^ [contracts only] App on UNR and BAD
-    | PrimMinRec
-    -- ^ [hipspec only] Base theory about minrec
-    | MinRec TyCon
-    -- ^ [hipspec only] Recursive min for a data type
-    | Data TyCon
->>>>>>> f2c09202
     -- ^ Discrimination and projection axioms for a data type
     | Function Var
     -- ^ A definition of a function
@@ -38,6 +21,8 @@
     | ExtensionalEquality
     -- ^ Extensional equality, (f @ x = g @ x) => f = g
     --   Toggled by a flag in HaloConf
+    | AppOnMin
+    -- ^ Min of an app is min of the function pointer
     | Specific s
     -- ^ User specific content
   deriving (Eq,Ord)
