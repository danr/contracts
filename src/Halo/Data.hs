{-# LANGUAGE ParallelListComp, RecordWildCards, NamedFieldPuns #-}
-- Translating data types

module Halo.Data where

import DataCon
import Id
import Name
import Outputable
import SrcLoc
import TyCon
import Type
import TysWiredIn
import Unique

import Halo.FOL.Abstract

import Halo.PrimCon
import Halo.Conf
import Halo.Subtheory

import Data.List
import Control.Monad.Reader

true,false,unr,bad :: Term'
true  = con trueDataConId
false = con falseDataConId
unr   = constant UNR
bad   = constant BAD

dataArities :: [TyCon] -> [(Var,Int)]
dataArities ty_cons =
    [ (con_id,arity)
    | DataTyCon cons _ <- map algTyConRhs ty_cons
    , c <- cons
    , let con_id          = dataConWorkId c
          (_,_,ty_args,_) = dataConSig c
          arity           = length ty_args
    ]

<<<<<<< HEAD
mkProjDiscrim :: HaloConf -> [TyCon] -> [Subtheory s]
mkProjDiscrim HaloConf{..} ty_cons =
   [ -- Projections
     let projections =
            [ forall' xs $ [min' kxs,min' xi] ===> proj i k kxs === xi
            | c <- cons
            , let k               = dataConWorkId c
                  (_,_,ty_args,_) = dataConSig c
                  arity           = length ty_args
                  xs              = take arity varNames
                  kxs             = apply k (map qvar xs)
            , i <- [0..arity-1]
            , let xi              = qvar (xs !! i)
            ]

     -- Discriminations

         discrims =
            [ forall' (names ++ uneq_names) $
                      min' lhs : [ min' rhs | need_min ] ===> lhs =/= rhs
            | let allcons = map ((,) True) cons
                            ++ concat [ map ((,) False) [primCon BAD,primCon UNR]
                                      | unr_and_bad ]
            , (c,unequals) <- zip cons (drop 1 $ tails allcons)
            , (need_min,uneq_c) <- unequals
            , let data_c          = dataConWorkId c
                  (_,_,ty_args,_) = dataConSig c
                  arity           = length ty_args

                  uneq_data_c          = dataConWorkId uneq_c
                  (_,_,uneq_ty_args,_) = dataConSig uneq_c
                  uneq_arity           = length uneq_ty_args

                  names      = take arity varNames
                  uneq_names = take uneq_arity (drop arity varNames)

                  lhs    = apply data_c (map qvar names)
                  rhs    = apply uneq_data_c (map qvar uneq_names)
            ]

     in Subtheory
            { provides    = Data ty_con
            , depends     = []
            , description = showSDoc (pprSourceTyCon ty_con)
            , formulae    = projections ++ discrims
            }

   | ty_con <- ty_cons
   , let DataTyCon cons _ = algTyConRhs ty_con
   ]
=======
mkProjDiscrims :: HaloConf -> [TyCon] -> [Subtheory]
mkProjDiscrims hc ty_cons =
   [ mkProjDiscrim hc ty_con cons
   | ty_con <- ty_cons
   , let DataTyCon cons _ = algTyConRhs ty_con
   ]

mkProjDiscrim :: HaloConf -> TyCon -> [DataCon] -> Subtheory
mkProjDiscrim HaloConf{..} ty_con cons
    | ty_con == boolTyCon && disjoint_booleans = Subtheory
        { provides    = Data ty_con
        , depends     = [ CrashFree ty_con | use_cf ]
        , description = showSDoc (pprSourceTyCon ty_con)
        , formulae    =
            [ true =/= false ] ++
            [ tf =/= ub | tf <- [true,false], ub <- [unr,bad], unr_and_bad ]
        }
    | otherwise = Subtheory
        { provides    = Data ty_con
        , depends     = [ CrashFree ty_con | use_cf ]
        , description = showSDoc (pprSourceTyCon ty_con)
        , formulae    = projections ++ discrims
        }
  where
    -- Projections
    projections =
        [ forall' xs $ [min' kxs,min' xi] ===> proj i k kxs === xi
        | c <- cons
        , let k               = dataConWorkId c
              (_,_,ty_args,_) = dataConSig c
              arity           = length ty_args
              xs              = take arity varNames
              kxs             = apply k (map qvar xs)
        , i <- [0..arity-1]
        , let xi              = qvar (xs !! i)
        ]

    -- Discrimination
    discrims =
        [ forall' (names ++ uneq_names) $
                  ((if or_discr then ors else ands)
                   (min' lhs : [ min' rhs | need_min ])) ==> lhs =/= rhs
        | let allcons = map ((,) True) cons
                        ++ concat [ map ((,) False) [primCon BAD,primCon UNR]
                                  | unr_and_bad ]
        , (c,unequals) <- zip cons (drop 1 $ tails allcons)
        , (need_min,uneq_c) <- unequals
        , let data_c          = dataConWorkId c
              (_,_,ty_args,_) = dataConSig c
              arity           = length ty_args

              uneq_data_c          = dataConWorkId uneq_c
              (_,_,uneq_ty_args,_) = dataConSig uneq_c
              uneq_arity           = length uneq_ty_args

              names      = take arity varNames
              uneq_names = take uneq_arity (drop arity varNames)

              lhs    = apply data_c (map qvar names)
              rhs    = apply uneq_data_c (map qvar uneq_names)
        ]


-- | Make axioms about CF
mkCF :: [TyCon] -> [Subtheory]
mkCF ty_cons = do
    ty_con <- ty_cons
    let DataTyCon cons _ = algTyConRhs ty_con

    return $ Subtheory
        { provides    = CrashFree ty_con
        , depends     = []
        , description = "CF " ++ showSDoc (pprSourceTyCon ty_con)
        , formulae    = concat $
            [
                [ cf kxbar | arity == 0] ++

                [ forall' vars $ [cf kxbar] ===> ands (map cf xbar) | arity > 0] ++

                -- min(K xs) /\ not (cf (K xs)) ==> BigOr_i (min(x_i) /\ not (cf (x_i))
                [ forall' vars $ min' kxbar : [ neg (cf kxbar) ] ===>
                                     ors [ ands [neg (cf x),min' x] | x <- xbar ]
                | arity > 0 ]

            | c <- cons
            , let data_c          = dataConWorkId c
                  (_,_,ty_args,_) = dataConSig c
                  arity           = length ty_args
                  vars            = take arity varNames
                  xbar            = map qvar vars
                  kxbar           = fun data_c xbar
            ]
        }
  where
    x = head varNames

axiomsBadUNR :: [Subtheory]
axiomsBadUNR =
    [ Subtheory
         { provides    = PrimConAxioms
         , depends     = [ PrimConApps ]
         , description = "Axioms for BAD and UNR"
         , formulae    =
              [ cf unr
              , neg (cf bad)
              , unr =/= bad
              , forall' [x] $ [ x' =/= unr, cf x'] ===> min' x'
              ]
         }

    , Subtheory
         { provides    = PrimConApps
         , depends     = []
         , description = "App on BAD and UNR"
         , formulae    =
              [ forall' [x] $ app bad x' === bad
              , forall' [x] $ app unr x' === unr
              , forall' [f,x] $ min' (app f' x') ==> min' f'
              ]
         }
         -- ^ Any file that uses app, but not necessarily on a pointer,
         --   remind you, it could be app on a quantified variable,
         --   should have PrimConApps as a dependency.
         --   [contracts only]
    ]
  where
    vs@[f,g,x] = take 3 varNames
    [f',g',x'] = map qvar vs

>>>>>>> 012360d7

-- | Make pointers to constructors
mkConPtrs :: HaloConf -> [TyCon] -> [Subtheory s]
mkConPtrs halo_conf ty_cons = do
    ty_con <- ty_cons
    let DataTyCon cons _ = algTyConRhs ty_con

    c <- cons
    let data_c          = dataConWorkId c
        (_,_,ty_args,_) = dataConSig c
        arity           = length ty_args

    guard (arity > 0)

    return $ (mkPtr halo_conf data_c arity) { depends = [Data ty_con] }

mkPtr :: HaloConf -> Var -> Int -> Subtheory s
mkPtr HaloConf{ext_eq} f arity = Subtheory
    { provides    = Pointer f
    , depends     = [ ExtensionalEquality | ext_eq ]
    , description = "Pointer axiom to " ++ show f
    , formulae    =
        let lhs = apps (ptr f) as'
            rhs = fun f as'
        in  [forall' as $ ors [min' lhs,min' rhs] ==> lhs === rhs]
    }
  where
    as  = take arity varNames
    as' = map qvar as

appOnMin :: Subtheory s
appOnMin = Subtheory
    { provides    = AppOnMin
    , depends     = []
    , description = "App on min"
    , formulae    = [forall' [f,x] $ min' (app f' x') ==> min' f']
    }

extEq :: Subtheory s
extEq = Subtheory
    { provides    = ExtensionalEquality
    , depends     = []
    , description = "Extensional equality"
    , formulae    = return $
         forall' [f,g] (forall' [x] (app f' x' === app g' x') ==> f' === g')
    }
  where

-- | A bunch of variable names to quantify over
varNames :: [Var]
f,g,x :: Var
f:g:x:varNames =
    [ mkVanillaGlobal
        (mkInternalName (mkUnique 'z' i) (mkOccName varName n) wiredInSrcSpan)
        (error "varNames: type")
    | i <- [0..]
    | n <- ["f","g","x"] ++ ([1..] >>= flip replicateM "xyzwvu")
    ]

-- the same as terms
f',g',x' :: Term'
[f',g',x'] = map qvar [f,g,x]<|MERGE_RESOLUTION|>--- conflicted
+++ resolved
@@ -38,7 +38,6 @@
           arity           = length ty_args
     ]
 
-<<<<<<< HEAD
 mkProjDiscrim :: HaloConf -> [TyCon] -> [Subtheory s]
 mkProjDiscrim HaloConf{..} ty_cons =
    [ -- Projections
@@ -89,137 +88,6 @@
    | ty_con <- ty_cons
    , let DataTyCon cons _ = algTyConRhs ty_con
    ]
-=======
-mkProjDiscrims :: HaloConf -> [TyCon] -> [Subtheory]
-mkProjDiscrims hc ty_cons =
-   [ mkProjDiscrim hc ty_con cons
-   | ty_con <- ty_cons
-   , let DataTyCon cons _ = algTyConRhs ty_con
-   ]
-
-mkProjDiscrim :: HaloConf -> TyCon -> [DataCon] -> Subtheory
-mkProjDiscrim HaloConf{..} ty_con cons
-    | ty_con == boolTyCon && disjoint_booleans = Subtheory
-        { provides    = Data ty_con
-        , depends     = [ CrashFree ty_con | use_cf ]
-        , description = showSDoc (pprSourceTyCon ty_con)
-        , formulae    =
-            [ true =/= false ] ++
-            [ tf =/= ub | tf <- [true,false], ub <- [unr,bad], unr_and_bad ]
-        }
-    | otherwise = Subtheory
-        { provides    = Data ty_con
-        , depends     = [ CrashFree ty_con | use_cf ]
-        , description = showSDoc (pprSourceTyCon ty_con)
-        , formulae    = projections ++ discrims
-        }
-  where
-    -- Projections
-    projections =
-        [ forall' xs $ [min' kxs,min' xi] ===> proj i k kxs === xi
-        | c <- cons
-        , let k               = dataConWorkId c
-              (_,_,ty_args,_) = dataConSig c
-              arity           = length ty_args
-              xs              = take arity varNames
-              kxs             = apply k (map qvar xs)
-        , i <- [0..arity-1]
-        , let xi              = qvar (xs !! i)
-        ]
-
-    -- Discrimination
-    discrims =
-        [ forall' (names ++ uneq_names) $
-                  ((if or_discr then ors else ands)
-                   (min' lhs : [ min' rhs | need_min ])) ==> lhs =/= rhs
-        | let allcons = map ((,) True) cons
-                        ++ concat [ map ((,) False) [primCon BAD,primCon UNR]
-                                  | unr_and_bad ]
-        , (c,unequals) <- zip cons (drop 1 $ tails allcons)
-        , (need_min,uneq_c) <- unequals
-        , let data_c          = dataConWorkId c
-              (_,_,ty_args,_) = dataConSig c
-              arity           = length ty_args
-
-              uneq_data_c          = dataConWorkId uneq_c
-              (_,_,uneq_ty_args,_) = dataConSig uneq_c
-              uneq_arity           = length uneq_ty_args
-
-              names      = take arity varNames
-              uneq_names = take uneq_arity (drop arity varNames)
-
-              lhs    = apply data_c (map qvar names)
-              rhs    = apply uneq_data_c (map qvar uneq_names)
-        ]
-
-
--- | Make axioms about CF
-mkCF :: [TyCon] -> [Subtheory]
-mkCF ty_cons = do
-    ty_con <- ty_cons
-    let DataTyCon cons _ = algTyConRhs ty_con
-
-    return $ Subtheory
-        { provides    = CrashFree ty_con
-        , depends     = []
-        , description = "CF " ++ showSDoc (pprSourceTyCon ty_con)
-        , formulae    = concat $
-            [
-                [ cf kxbar | arity == 0] ++
-
-                [ forall' vars $ [cf kxbar] ===> ands (map cf xbar) | arity > 0] ++
-
-                -- min(K xs) /\ not (cf (K xs)) ==> BigOr_i (min(x_i) /\ not (cf (x_i))
-                [ forall' vars $ min' kxbar : [ neg (cf kxbar) ] ===>
-                                     ors [ ands [neg (cf x),min' x] | x <- xbar ]
-                | arity > 0 ]
-
-            | c <- cons
-            , let data_c          = dataConWorkId c
-                  (_,_,ty_args,_) = dataConSig c
-                  arity           = length ty_args
-                  vars            = take arity varNames
-                  xbar            = map qvar vars
-                  kxbar           = fun data_c xbar
-            ]
-        }
-  where
-    x = head varNames
-
-axiomsBadUNR :: [Subtheory]
-axiomsBadUNR =
-    [ Subtheory
-         { provides    = PrimConAxioms
-         , depends     = [ PrimConApps ]
-         , description = "Axioms for BAD and UNR"
-         , formulae    =
-              [ cf unr
-              , neg (cf bad)
-              , unr =/= bad
-              , forall' [x] $ [ x' =/= unr, cf x'] ===> min' x'
-              ]
-         }
-
-    , Subtheory
-         { provides    = PrimConApps
-         , depends     = []
-         , description = "App on BAD and UNR"
-         , formulae    =
-              [ forall' [x] $ app bad x' === bad
-              , forall' [x] $ app unr x' === unr
-              , forall' [f,x] $ min' (app f' x') ==> min' f'
-              ]
-         }
-         -- ^ Any file that uses app, but not necessarily on a pointer,
-         --   remind you, it could be app on a quantified variable,
-         --   should have PrimConApps as a dependency.
-         --   [contracts only]
-    ]
-  where
-    vs@[f,g,x] = take 3 varNames
-    [f',g',x'] = map qvar vs
-
->>>>>>> 012360d7
 
 -- | Make pointers to constructors
 mkConPtrs :: HaloConf -> [TyCon] -> [Subtheory s]
