--- conflicted
+++ resolved
@@ -44,12 +44,8 @@
           [mkProjDiscrim halo_conf ty_cons
           ,mkConPtrs     halo_conf ty_cons
           ,mkCF          halo_conf ty_cons
-<<<<<<< HEAD
           ,axiomsBadUNR  halo_conf
-=======
-          ,[axiomsBadUNR halo_conf]
           ,[extEq]
->>>>>>> eed29def
           ,tr_funs]
       ,msgs ++ showArityMap (arities env))
 
