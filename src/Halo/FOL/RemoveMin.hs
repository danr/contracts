--- conflicted
+++ resolved
@@ -7,7 +7,7 @@
 import Halo.FOL.Internals.Internals
 import Halo.FOL.Abstract
 
-import Halo.Subtheory hiding (MinRec)
+import Halo.Subtheory
 
 import Data.Maybe
 import Control.Applicative
@@ -100,9 +100,5 @@
 removeMins :: [Clause q v] -> [Clause q v]
 removeMins = mapMaybe (mapCl (rmToMaybe . rmMin))
 
-<<<<<<< HEAD
 removeMinsSubthy :: Subtheory s -> Subtheory s
-=======
-removeMinsSubthy :: Subtheory -> Subtheory
->>>>>>> f2c09202
 removeMinsSubthy s = s { formulae = mapMaybe (rmToMaybe . rmMin) (formulae s) }